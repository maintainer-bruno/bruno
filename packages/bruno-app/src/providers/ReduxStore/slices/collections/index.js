import { uuid } from 'utils/common';
import { find, map, forOwn, concat, filter, each, cloneDeep, get, set, findIndex } from 'lodash';
import { createSlice } from '@reduxjs/toolkit';
import {
  addDepth,
  areItemsTheSameExceptSeqUpdate,
  collapseAllItemsInCollection,
  deleteItemInCollection,
  deleteItemInCollectionByPathname,
  findCollectionByPathname,
  findCollectionByUid,
  findEnvironmentInCollection,
  findItemInCollection,
  findItemInCollectionByPathname,
  isItemAFolder,
  isItemARequest
} from 'utils/collections';
import { parsePathParams, parseQueryParams, splitOnFirst, stringifyQueryParams } from 'utils/url';
import { getSubdirectoriesFromRoot } from 'utils/common/platform';
import toast from 'react-hot-toast';
import mime from 'mime-types';
import path from 'utils/common/path';

const initialState = {
  collections: [],
  collectionSortOrder: 'default'
};

export const collectionsSlice = createSlice({
  name: 'collections',
  initialState,
  reducers: {
    createCollection: (state, action) => {
      const collectionUids = map(state.collections, (c) => c.uid);
      const collection = action.payload;

      collection.settingsSelectedTab = 'overview';
      collection.folderLevelSettingsSelectedTab = {};

      // Collection mount status is used to track the mount status of the collection
      // values can be 'unmounted', 'mounting', 'mounted'
      collection.mountStatus = 'unmounted';

      // TODO: move this to use the nextAction approach
      // last action is used to track the last action performed on the collection
      // this is optional
      // this is used in scenarios where we want to know the last action performed on the collection
      // and take some extra action based on that
      // for example, when a env is created, we want to auto select it the env modal
      collection.importedAt = new Date().getTime();
      collection.lastAction = null;

      collapseAllItemsInCollection(collection);
      addDepth(collection.items);
      if (!collectionUids.includes(collection.uid)) {
        state.collections.push(collection);
      }
    },
    updateCollectionMountStatus: (state, action) => {
      const collection = findCollectionByUid(state.collections, action.payload.collectionUid);
      if (collection) {
        if (action.payload.mountStatus) {
          collection.mountStatus = action.payload.mountStatus;
        }
      }
    },
    setCollectionSecurityConfig: (state, action) => {
      const collection = findCollectionByUid(state.collections, action.payload.collectionUid);
      if (collection) {
        collection.securityConfig = action.payload.securityConfig;
      }
    },
    brunoConfigUpdateEvent: (state, action) => {
      const { collectionUid, brunoConfig } = action.payload;
      const collection = findCollectionByUid(state.collections, collectionUid);

      if (collection) {
        collection.brunoConfig = brunoConfig;
      }
    },
    renameCollection: (state, action) => {
      const collection = findCollectionByUid(state.collections, action.payload.collectionUid);

      if (collection) {
        collection.name = action.payload.newName;
      }
    },
    removeCollection: (state, action) => {
      state.collections = filter(state.collections, (c) => c.uid !== action.payload.collectionUid);
    },
    sortCollections: (state, action) => {
      state.collectionSortOrder = action.payload.order;
      const collator = new Intl.Collator(undefined, {numeric: true, sensitivity: 'base'});
      switch (action.payload.order) {
        case 'default':
          state.collections = state.collections.sort((a, b) => a.importedAt - b.importedAt);
          break;
        case 'alphabetical':
          state.collections = state.collections.sort((a, b) => collator.compare(a.name, b.name));
          break;
        case 'reverseAlphabetical':
          state.collections = state.collections.sort((a, b) => -collator.compare(a.name, b.name));
          break;
      }
    },
    moveCollection: (state, action) => {
      const { draggedItem, targetItem } = action.payload;
      state.collections = state.collections.filter((i) => i.uid !== draggedItem.uid); // Remove dragged item
      const targetItemIndex = state.collections.findIndex((i) => i.uid === targetItem.uid); // Find target item
      state.collections.splice(targetItemIndex, 0, draggedItem); // Insert dragged-item above target-item
    },
    updateLastAction: (state, action) => {
      const { collectionUid, lastAction } = action.payload;
      const collection = findCollectionByUid(state.collections, collectionUid);

      if (collection) {
        collection.lastAction = lastAction;
      }
    },
    updateSettingsSelectedTab: (state, action) => {
      const { collectionUid, folderUid, tab } = action.payload;

      const collection = findCollectionByUid(state.collections, collectionUid);

      if (collection) {
        collection.settingsSelectedTab = tab;
      }
    },
    updatedFolderSettingsSelectedTab: (state, action) => {
      const { collectionUid, folderUid, tab } = action.payload;

      const collection = findCollectionByUid(state.collections, collectionUid);

      if (collection) {
        const folder = findItemInCollection(collection, folderUid);

        if (folder) {
          collection.folderLevelSettingsSelectedTab[folderUid] = tab;
        }
      }
    },
    collectionUnlinkEnvFileEvent: (state, action) => {
      const { data: environment, meta } = action.payload;
      const collection = findCollectionByUid(state.collections, meta.collectionUid);

      if (collection) {
        collection.environments = filter(collection.environments, (e) => e.uid !== environment.uid);
      }
    },
    saveEnvironment: (state, action) => {
      const { variables, environmentUid, collectionUid } = action.payload;
      const collection = findCollectionByUid(state.collections, collectionUid);

      if (collection) {
        const environment = findEnvironmentInCollection(collection, environmentUid);

        if (environment) {
          environment.variables = variables;
        }
      }
    },
    selectEnvironment: (state, action) => {
      const { environmentUid, collectionUid } = action.payload;
      const collection = findCollectionByUid(state.collections, collectionUid);

      if (collection) {
        if (environmentUid) {
          const environment = findEnvironmentInCollection(collection, environmentUid);

          if (environment) {
            collection.activeEnvironmentUid = environmentUid;
          }
        } else {
          collection.activeEnvironmentUid = null;
        }
      }
    },
    newItem: (state, action) => {
      const collection = findCollectionByUid(state.collections, action.payload.collectionUid);

      if (collection) {
        if (!action.payload.currentItemUid) {
          collection.items.push(action.payload.item);
        } else {
          const item = findItemInCollection(collection, action.payload.currentItemUid);

          if (item) {
            item.items = item.items || [];
            item.items.push(action.payload.item);
          }
        }
        addDepth(collection.items);
      }
    },
    deleteItem: (state, action) => {
      const collection = findCollectionByUid(state.collections, action.payload.collectionUid);

      if (collection) {
        deleteItemInCollection(action.payload.itemUid, collection);
      }
    },
    renameItem: (state, action) => {
      const collection = findCollectionByUid(state.collections, action.payload.collectionUid);

      if (collection) {
        const item = findItemInCollection(collection, action.payload.itemUid);

        if (item) {
          item.name = action.payload.newName;
        }
      }
    },
    cloneItem: (state, action) => {
      const collectionUid = action.payload.collectionUid;
      const clonedItem = action.payload.clonedItem;
      const parentItemUid = action.payload.parentItemUid;
      const collection = findCollectionByUid(state.collections, collectionUid);

      if (collection) {
        if (parentItemUid) {
          const parentItem = findItemInCollection(collection, parentItemUid);
          parentItem.items.push(clonedItem);
        } else {
          collection.items.push(clonedItem);
        }
      }
    },
    scriptEnvironmentUpdateEvent: (state, action) => {
      const { collectionUid, envVariables, runtimeVariables } = action.payload;
      const collection = findCollectionByUid(state.collections, collectionUid);

      if (collection) {
        const activeEnvironmentUid = collection.activeEnvironmentUid;
        const activeEnvironment = findEnvironmentInCollection(collection, activeEnvironmentUid);

        if (activeEnvironment) {
          forOwn(envVariables, (value, key) => {
            const variable = find(activeEnvironment.variables, (v) => v.name === key);

            if (variable) {
              variable.value = value;
            } else {
              // __name__ is a private variable used to store the name of the environment
              // this is not a user defined variable and hence should not be updated
              if (key !== '__name__') {
                activeEnvironment.variables.push({
                  name: key,
                  value,
                  secret: false,
                  enabled: true,
                  type: 'text',
                  uid: uuid()
                });
              }
            }
          });
        }

        collection.runtimeVariables = runtimeVariables;
      }
    },
    processEnvUpdateEvent: (state, action) => {
      const { collectionUid, processEnvVariables } = action.payload;
      const collection = findCollectionByUid(state.collections, collectionUid);

      if (collection) {
        collection.processEnvVariables = processEnvVariables;
      }
    },
    requestCancelled: (state, action) => {
      const { itemUid, collectionUid } = action.payload;
      const collection = findCollectionByUid(state.collections, collectionUid);

      if (collection) {
        const item = findItemInCollection(collection, itemUid);
        if (item) {
          item.response = null;
          item.cancelTokenUid = null;
        }
      }
    },
    responseReceived: (state, action) => {
      const collection = findCollectionByUid(state.collections, action.payload.collectionUid);
    
      if (collection) {
        const item = findItemInCollection(collection, action.payload.itemUid);
        if (item) {
          item.requestState = 'received';
          item.response = action.payload.response;
          item.cancelTokenUid = null;

          if (!collection.timeline) {
            collection.timeline = [];
          }
    
          // Ensure timestamp is a number (milliseconds since epoch)
          const timestamp = item?.requestSent?.timestamp instanceof Date 
            ? item.requestSent.timestamp.getTime() 
            : item?.requestSent?.timestamp || Date.now();

          // Append the new timeline entry with numeric timestamp
          collection.timeline.push({
            type: "request",
            collectionUid: collection.uid,
            folderUid: null,
            itemUid: item.uid,
            timestamp: timestamp,
            data: {
              request: item.requestSent || item.request,
              response: action.payload.response,
              timestamp: timestamp,
            }
          });
        }
      }
    },
    responseCleared: (state, action) => {
      const collection = findCollectionByUid(state.collections, action.payload.collectionUid);

      if (collection) {
        const item = findItemInCollection(collection, action.payload.itemUid);
        if (item) {
          item.response = null;
        }
      }
    },
    saveRequest: (state, action) => {
      const collection = findCollectionByUid(state.collections, action.payload.collectionUid);

      if (collection) {
        const item = findItemInCollection(collection, action.payload.itemUid);

        if (item && item.draft) {
          item.request = item.draft.request;
          item.draft = null;
        }
      }
    },
    deleteRequestDraft: (state, action) => {
      const collection = findCollectionByUid(state.collections, action.payload.collectionUid);

      if (collection) {
        const item = findItemInCollection(collection, action.payload.itemUid);

        if (item && item.draft) {
          item.draft = null;
        }
      }
    },
    newEphemeralHttpRequest: (state, action) => {
      const collection = findCollectionByUid(state.collections, action.payload.collectionUid);

      if (collection && collection.items && collection.items.length) {
        const parts = splitOnFirst(action.payload.requestUrl, '?');
        const queryParams = parseQueryParams(parts[1]);

        let pathParams = [];
        try {
          pathParams = parsePathParams(parts[0]);
        } catch (err) {
          console.error(err);
          toast.error(err.message);
        }

        const queryParamObjects = queryParams.map((param) => ({
          uid: uuid(),
          name: param.key,
          value: param.value,
          description: '',
          type: 'query',
          enabled: true
        }));

        const pathParamObjects = pathParams.map((param) => ({
          uid: uuid(),
          name: param.key,
          value: param.value,
          description: '',
          type: 'path',
          enabled: true
        }));

        const params = [...queryParamObjects, ...pathParamObjects];

        const item = {
          uid: action.payload.uid,
          name: action.payload.requestName,
          type: action.payload.requestType,
          request: {
            url: action.payload.requestUrl,
            method: action.payload.requestMethod,
            params,
            headers: [],
            body: {
              mode: null,
              content: null
            }
          },
          draft: null
        };
        item.draft = cloneDeep(item);
        collection.items.push(item);
      }
    },
    collapseCollection: (state, action) => {
      const collection = findCollectionByUid(state.collections, action.payload);

      if (collection) {
        collection.collapsed = !collection.collapsed;
      }
    },
    collectionFolderClicked: (state, action) => {
      const collection = findCollectionByUid(state.collections, action.payload.collectionUid);

      if (collection) {
        const item = findItemInCollection(collection, action.payload.itemUid);

        if (item && item.type === 'folder') {
          item.collapsed = !item.collapsed;
        }
      }
    },
    requestUrlChanged: (state, action) => {
      const collection = findCollectionByUid(state.collections, action.payload.collectionUid);

      if (collection) {
        const item = findItemInCollection(collection, action.payload.itemUid);

        if (item && isItemARequest(item)) {
          if (!item.draft) {
            item.draft = cloneDeep(item);
          }
          item.draft.request.url = action.payload.url;

          const parts = splitOnFirst(item?.draft?.request?.url, '?');
          const urlQueryParams = parseQueryParams(parts[1]);
          let urlPathParams = [];

          try {
            urlPathParams = parsePathParams(parts[0]);
          } catch (err) {
            console.error(err);
            toast.error(err.message);
          }

          const disabledQueryParams = filter(item?.draft?.request?.params, (p) => !p.enabled && p.type === 'query');
          let enabledQueryParams = filter(item?.draft?.request?.params, (p) => p.enabled && p.type === 'query');
          let oldPathParams = filter(item?.draft?.request?.params, (p) => p.enabled && p.type === 'path');
          let newPathParams = [];

          // try and connect as much as old params uid's as possible
          each(urlQueryParams, (urlQueryParam) => {
            const existingQueryParam = find(
              enabledQueryParams,
              (p) => p?.name === urlQueryParam?.name || p?.value === urlQueryParam?.value
            );
            urlQueryParam.uid = existingQueryParam?.uid || uuid();
            urlQueryParam.enabled = true;
            urlQueryParam.type = 'query';

            // once found, remove it - trying our best here to accommodate duplicate query params
            if (existingQueryParam) {
              enabledQueryParams = filter(enabledQueryParams, (p) => p?.uid !== existingQueryParam?.uid);
            }
          });

          // filter the newest path param and compare with previous data that already inserted
          newPathParams = filter(urlPathParams, (urlPath) => {
            const existingPathParam = find(oldPathParams, (p) => p.name === urlPath.name);
            if (existingPathParam) {
              return false;
            }
            urlPath.uid = uuid();
            urlPath.enabled = true;
            urlPath.type = 'path';
            return true;
          });

          // remove path param that not used or deleted when typing url
          oldPathParams = filter(oldPathParams, (urlPath) => {
            return find(urlPathParams, (p) => p.name === urlPath.name);
          });

          // ultimately params get replaced with params in url + the disabled ones that existed prior
          // the query params are the source of truth, the url in the queryurl input gets constructed using these params
          // we however are also storing the full url (with params) in the url itself
          item.draft.request.params = concat(urlQueryParams, newPathParams, disabledQueryParams, oldPathParams);
        }
      }
    },
    updateAuth: (state, action) => {
      const collection = findCollectionByUid(state.collections, action.payload.collectionUid);

      if (collection) {
        const item = findItemInCollection(collection, action.payload.itemUid);

        if (item && isItemARequest(item)) {
          if (!item.draft) {
            item.draft = cloneDeep(item);
          }

          item.draft.request.auth = item.draft.request.auth || {};
          switch (action.payload.mode) {
            case 'awsv4':
              item.draft.request.auth.mode = 'awsv4';
              item.draft.request.auth.awsv4 = action.payload.content;
              break;
            case 'bearer':
              item.draft.request.auth.mode = 'bearer';
              item.draft.request.auth.bearer = action.payload.content;
              break;
            case 'basic':
              item.draft.request.auth.mode = 'basic';
              item.draft.request.auth.basic = action.payload.content;
              break;
            case 'digest':
              item.draft.request.auth.mode = 'digest';
              item.draft.request.auth.digest = action.payload.content;
              break;
            case 'ntlm':
              item.draft.request.auth.mode = 'ntlm';
              item.draft.request.auth.ntlm = action.payload.content;
              break;              
            case 'oauth2':
              item.draft.request.auth.mode = 'oauth2';
              item.draft.request.auth.oauth2 = action.payload.content;
              break;
            case 'wsse':
              item.draft.request.auth.mode = 'wsse';
              item.draft.request.auth.wsse = action.payload.content;
              break;
            case 'apikey':
              item.draft.request.auth.mode = 'apikey';
              item.draft.request.auth.apikey = action.payload.content;
              break;
          }
        }
      }
    },
    addQueryParam: (state, action) => {
      const collection = findCollectionByUid(state.collections, action.payload.collectionUid);

      if (collection) {
        const item = findItemInCollection(collection, action.payload.itemUid);

        if (item && isItemARequest(item)) {
          if (!item.draft) {
            item.draft = cloneDeep(item);
          }
          item.draft.request.params = item.draft.request.params || [];
          item.draft.request.params.push({
            uid: uuid(),
            name: '',
            value: '',
            description: '',
            type: 'query',
            enabled: true
          });
        }
      }
    },

    moveQueryParam: (state, action) => {
      const collection = findCollectionByUid(state.collections, action.payload.collectionUid);

      if (collection) {
        const item = findItemInCollection(collection, action.payload.itemUid);

        if (item && isItemARequest(item)) {
          // Ensure item.draft is a deep clone of item if not already present
          if (!item.draft) {
            item.draft = cloneDeep(item);
          }

          // Extract payload data
          const { updateReorderedItem } = action.payload;
          const params = item.draft.request.params;

          const queryParams = params.filter((param) => param.type === 'query');
          const pathParams = params.filter((param) => param.type === 'path');
    
          // Reorder only query params based on updateReorderedItem
          const reorderedQueryParams = updateReorderedItem.map((uid) => {
            return queryParams.find((param) => param.uid === uid);
          });
          item.draft.request.params = [...reorderedQueryParams, ...pathParams];
    
          // Update request URL
          const parts = splitOnFirst(item.draft.request.url, '?');
          const query = stringifyQueryParams(filter(item.draft.request.params, (p) => p.enabled && p.type === 'query'));
          if (query && query.length) {
            item.draft.request.url = parts[0] + '?' + query;
          } else {
            item.draft.request.url = parts[0];
          }
        }
      }
    },

    updateQueryParam: (state, action) => {
      const collection = findCollectionByUid(state.collections, action.payload.collectionUid);

      if (collection) {
        const item = findItemInCollection(collection, action.payload.itemUid);

        if (item && isItemARequest(item)) {
          if (!item.draft) {
            item.draft = cloneDeep(item);
          }
          const queryParam = find(
            item.draft.request.params,
            (h) => h.uid === action.payload.queryParam.uid && h.type === 'query'
          );
          if (queryParam) {
            queryParam.name = action.payload.queryParam.name;
            queryParam.value = action.payload.queryParam.value;
            queryParam.enabled = action.payload.queryParam.enabled;

            // update request url
            const parts = splitOnFirst(item.draft.request.url, '?');
            const query = stringifyQueryParams(
              filter(item.draft.request.params, (p) => p.enabled && p.type === 'query')
            );

            // if no query is found, then strip the query params in url
            if (!query || !query.length) {
              if (parts.length) {
                item.draft.request.url = parts[0];
              }
              return;
            }

            // if no parts were found, then append the query
            if (!parts.length) {
              item.draft.request.url += '?' + query;
              return;
            }

            // control reaching here means the request has parts and query is present
            item.draft.request.url = parts[0] + '?' + query;
          }
        }
      }
    },
    deleteQueryParam: (state, action) => {
      const collection = findCollectionByUid(state.collections, action.payload.collectionUid);

      if (collection) {
        const item = findItemInCollection(collection, action.payload.itemUid);

        if (item && isItemARequest(item)) {
          if (!item.draft) {
            item.draft = cloneDeep(item);
          }
          item.draft.request.params = filter(item.draft.request.params, (p) => p.uid !== action.payload.paramUid);

          // update request url
          const parts = splitOnFirst(item.draft.request.url, '?');
          const query = stringifyQueryParams(filter(item.draft.request.params, (p) => p.enabled && p.type === 'query'));
          if (query && query.length) {
            item.draft.request.url = parts[0] + '?' + query;
          } else {
            item.draft.request.url = parts[0];
          }
        }
      }
    },
    updatePathParam: (state, action) => {
      const collection = findCollectionByUid(state.collections, action.payload.collectionUid);

      if (collection) {
        const item = findItemInCollection(collection, action.payload.itemUid);

        if (item && isItemARequest(item)) {
          if (!item.draft) {
            item.draft = cloneDeep(item);
          }

          const param = find(
            item.draft.request.params,
            (p) => p.uid === action.payload.pathParam.uid && p.type === 'path'
          );

          if (param) {
            param.name = action.payload.pathParam.name;
            param.value = action.payload.pathParam.value;
          }
        }
      }
    },
    addRequestHeader: (state, action) => {
      const collection = findCollectionByUid(state.collections, action.payload.collectionUid);

      if (collection) {
        const item = findItemInCollection(collection, action.payload.itemUid);

        if (item && isItemARequest(item)) {
          if (!item.draft) {
            item.draft = cloneDeep(item);
          }
          item.draft.request.headers = item.draft.request.headers || [];
          item.draft.request.headers.push({
            uid: uuid(),
            name: '',
            value: '',
            description: '',
            enabled: true
          });
        }
      }
    },
    updateRequestHeader: (state, action) => {
      const collection = findCollectionByUid(state.collections, action.payload.collectionUid);

      if (collection) {
        const item = findItemInCollection(collection, action.payload.itemUid);

        if (item && isItemARequest(item)) {
          if (!item.draft) {
            item.draft = cloneDeep(item);
          }
          const header = find(item.draft.request.headers, (h) => h.uid === action.payload.header.uid);
          if (header) {
            header.name = action.payload.header.name;
            header.value = action.payload.header.value;
            header.description = action.payload.header.description;
            header.enabled = action.payload.header.enabled;
          }
        }
      }
    },
    deleteRequestHeader: (state, action) => {
      const collection = findCollectionByUid(state.collections, action.payload.collectionUid);

      if (collection) {
        const item = findItemInCollection(collection, action.payload.itemUid);

        if (item && isItemARequest(item)) {
          if (!item.draft) {
            item.draft = cloneDeep(item);
          }
          item.draft.request.headers = filter(item.draft.request.headers, (h) => h.uid !== action.payload.headerUid);
        }
      }
    },
    moveRequestHeader: (state, action) => {
      const collection = findCollectionByUid(state.collections, action.payload.collectionUid);

      if (collection) {
        const item = findItemInCollection(collection, action.payload.itemUid);

        if (item && isItemARequest(item)) {
          // Ensure item.draft is a deep clone of item if not already present
          if (!item.draft) {
            item.draft = cloneDeep(item);
          }

          // Extract payload data
          const { updateReorderedItem } = action.payload;
          const params = item.draft.request.headers;

          item.draft.request.headers = updateReorderedItem.map((uid) => {
            return params.find((param) => param.uid === uid);
          });
        }
      }
    },
    addFormUrlEncodedParam: (state, action) => {
      const collection = findCollectionByUid(state.collections, action.payload.collectionUid);

      if (collection) {
        const item = findItemInCollection(collection, action.payload.itemUid);

        if (item && isItemARequest(item)) {
          if (!item.draft) {
            item.draft = cloneDeep(item);
          }
          item.draft.request.body.formUrlEncoded = item.draft.request.body.formUrlEncoded || [];
          item.draft.request.body.formUrlEncoded.push({
            uid: uuid(),
            name: '',
            value: '',
            description: '',
            enabled: true
          });
        }
      }
    },
    updateFormUrlEncodedParam: (state, action) => {
      const collection = findCollectionByUid(state.collections, action.payload.collectionUid);

      if (collection) {
        const item = findItemInCollection(collection, action.payload.itemUid);

        if (item && isItemARequest(item)) {
          if (!item.draft) {
            item.draft = cloneDeep(item);
          }
          const param = find(item.draft.request.body.formUrlEncoded, (p) => p.uid === action.payload.param.uid);
          if (param) {
            param.name = action.payload.param.name;
            param.value = action.payload.param.value;
            param.description = action.payload.param.description;
            param.enabled = action.payload.param.enabled;
          }
        }
      }
    },
    deleteFormUrlEncodedParam: (state, action) => {
      const collection = findCollectionByUid(state.collections, action.payload.collectionUid);

      if (collection) {
        const item = findItemInCollection(collection, action.payload.itemUid);

        if (item && isItemARequest(item)) {
          if (!item.draft) {
            item.draft = cloneDeep(item);
          }
          item.draft.request.body.formUrlEncoded = filter(
            item.draft.request.body.formUrlEncoded,
            (p) => p.uid !== action.payload.paramUid
          );
        }
      }
    },
    moveFormUrlEncodedParam: (state, action) => {
      const collection = findCollectionByUid(state.collections, action.payload.collectionUid);

      if (collection) {
        const item = findItemInCollection(collection, action.payload.itemUid);

        if (item && isItemARequest(item)) {
          // Ensure item.draft is a deep clone of item if not already present
          if (!item.draft) {
            item.draft = cloneDeep(item);
          }

          // Extract payload data
          const { updateReorderedItem } = action.payload;
          const params = item.draft.request.body.formUrlEncoded;

          item.draft.request.body.formUrlEncoded = updateReorderedItem.map((uid) => {
            return params.find((param) => param.uid === uid);
          });
        }
      }
    },
    addMultipartFormParam: (state, action) => {
      const collection = findCollectionByUid(state.collections, action.payload.collectionUid);

      if (collection) {
        const item = findItemInCollection(collection, action.payload.itemUid);

        if (item && isItemARequest(item)) {
          if (!item.draft) {
            item.draft = cloneDeep(item);
          }
          item.draft.request.body.multipartForm = item.draft.request.body.multipartForm || [];
          item.draft.request.body.multipartForm.push({
            uid: uuid(),
            type: action.payload.type,
            name: '',
            value: action.payload.value,
            description: '',
            contentType: '',
            enabled: true
          });
        }
      }
    },
    updateMultipartFormParam: (state, action) => {
      const collection = findCollectionByUid(state.collections, action.payload.collectionUid);

      if (collection) {
        const item = findItemInCollection(collection, action.payload.itemUid);

        if (item && isItemARequest(item)) {
          if (!item.draft) {
            item.draft = cloneDeep(item);
          }
          const param = find(item.draft.request.body.multipartForm, (p) => p.uid === action.payload.param.uid);
          if (param) {
            param.type = action.payload.param.type;
            param.name = action.payload.param.name;
            param.value = action.payload.param.value;
            param.description = action.payload.param.description;
            param.contentType = action.payload.param.contentType;
            param.enabled = action.payload.param.enabled;
          }
        }
      }
    },
    deleteMultipartFormParam: (state, action) => {
      const collection = findCollectionByUid(state.collections, action.payload.collectionUid);

      if (collection) {
        const item = findItemInCollection(collection, action.payload.itemUid);

        if (item && isItemARequest(item)) {
          if (!item.draft) {
            item.draft = cloneDeep(item);
          }
          item.draft.request.body.multipartForm = filter(
            item.draft.request.body.multipartForm,
            (p) => p.uid !== action.payload.paramUid
          );
        }
      }
    },
    moveMultipartFormParam: (state, action) => {
      const collection = findCollectionByUid(state.collections, action.payload.collectionUid);

      if (collection) {
        const item = findItemInCollection(collection, action.payload.itemUid);

        if (item && isItemARequest(item)) {
          // Ensure item.draft is a deep clone of item if not already present
          if (!item.draft) {
            item.draft = cloneDeep(item);
          }

          // Extract payload data
          const { updateReorderedItem } = action.payload;
          const params = item.draft.request.body.multipartForm;

          item.draft.request.body.multipartForm = updateReorderedItem.map((uid) => {
            return params.find((param) => param.uid === uid);
          });
        }
      }
    },
    addFile: (state, action) => {
      const collection = findCollectionByUid(state.collections, action.payload.collectionUid);
    
      if (collection) {
        const item = findItemInCollection(collection, action.payload.itemUid);
    
        if (item && isItemARequest(item)) {
          if (!item.draft) {
            item.draft = cloneDeep(item);
          }
          item.draft.request.body.file = item.draft.request.body.file || [];
    
          item.draft.request.body.file.push({
            uid: uuid(),
            filePath: '',
            contentType: '',
            selected: false
          });
        }
      }
    },
    updateFile: (state, action) => {
      const collection = findCollectionByUid(state.collections, action.payload.collectionUid);
    
      if (collection) {
        const item = findItemInCollection(collection, action.payload.itemUid);
    
        if (item && isItemARequest(item)) {
          if (!item.draft) {
            item.draft = cloneDeep(item);
          }
    
          const param = find(item.draft.request.body.file, (p) => p.uid === action.payload.param.uid);
    
          if (param) {
            const contentType = mime.contentType(path.extname(action.payload.param.filePath));
            param.filePath = action.payload.param.filePath;
            param.contentType = action.payload.param.contentType || contentType || '';
            param.selected = action.payload.param.selected;
    
            item.draft.request.body.file = item.draft.request.body.file.map((p) => {
              p.selected = p.uid === param.uid;
              return p;
            });
          }
        }
      }
    },
    deleteFile: (state, action) => {
      const collection = findCollectionByUid(state.collections, action.payload.collectionUid);
      
      if (collection) {
        const item = findItemInCollection(collection, action.payload.itemUid);
        
        if (item && isItemARequest(item)) {
          if (!item.draft) {
            item.draft = cloneDeep(item);
          }
          
          item.draft.request.body.file = filter(
            item.draft.request.body.file,
            (p) => p.uid !== action.payload.paramUid
          );
    
          if (item.draft.request.body.file.length > 0) {
            item.draft.request.body.file[0].selected = true;
          }
        }
      }
    },
    updateRequestAuthMode: (state, action) => {
      const collection = findCollectionByUid(state.collections, action.payload.collectionUid);

      if (collection && collection.items && collection.items.length) {
        const item = findItemInCollection(collection, action.payload.itemUid);

        if (item && isItemARequest(item)) {
          if (!item.draft) {
            item.draft = cloneDeep(item);
          }
          item.draft.request.auth = {};
          item.draft.request.auth.mode = action.payload.mode;
        }
      }
    },
    updateRequestBodyMode: (state, action) => {
      const collection = findCollectionByUid(state.collections, action.payload.collectionUid);

      if (collection) {
        const item = findItemInCollection(collection, action.payload.itemUid);

        if (item && isItemARequest(item)) {
          if (!item.draft) {
            item.draft = cloneDeep(item);
          }
          item.draft.request.body.mode = action.payload.mode;
        }
      }
    },
    updateRequestBody: (state, action) => {
      const collection = findCollectionByUid(state.collections, action.payload.collectionUid);

      if (collection) {
        const item = findItemInCollection(collection, action.payload.itemUid);

        if (item && isItemARequest(item)) {
          if (!item.draft) {
            item.draft = cloneDeep(item);
          }
          switch (item.draft.request.body.mode) {
            case 'json': {
              item.draft.request.body.json = action.payload.content;
              break;
            }
            case 'text': {
              item.draft.request.body.text = action.payload.content;
              break;
            }
            case 'xml': {
              item.draft.request.body.xml = action.payload.content;
              break;
            }
            case 'sparql': {
              item.draft.request.body.sparql = action.payload.content;
              break;
            }
            case 'file': {
              item.draft.request.body.file = action.payload.content;
              break;
            }
            case 'formUrlEncoded': {
              item.draft.request.body.formUrlEncoded = action.payload.content;
              break;
            }
            case 'multipartForm': {
              item.draft.request.body.multipartForm = action.payload.content;
              break;
            }
          }
        }
      }
    },
    updateRequestGraphqlQuery: (state, action) => {
      const collection = findCollectionByUid(state.collections, action.payload.collectionUid);

      if (collection) {
        const item = findItemInCollection(collection, action.payload.itemUid);

        if (item && isItemARequest(item)) {
          if (!item.draft) {
            item.draft = cloneDeep(item);
          }
          item.draft.request.body.mode = 'graphql';
          item.draft.request.body.graphql = item.draft.request.body.graphql || {};
          item.draft.request.body.graphql.query = action.payload.query;
        }
      }
    },
    updateRequestGraphqlVariables: (state, action) => {
      const collection = findCollectionByUid(state.collections, action.payload.collectionUid);

      if (collection) {
        const item = findItemInCollection(collection, action.payload.itemUid);

        if (item && isItemARequest(item)) {
          if (!item.draft) {
            item.draft = cloneDeep(item);
          }
          item.draft.request.body.mode = 'graphql';
          item.draft.request.body.graphql = item.draft.request.body.graphql || {};
          item.draft.request.body.graphql.variables = action.payload.variables;
        }
      }
    },
    updateRequestScript: (state, action) => {
      const collection = findCollectionByUid(state.collections, action.payload.collectionUid);

      if (collection) {
        const item = findItemInCollection(collection, action.payload.itemUid);

        if (item && isItemARequest(item)) {
          if (!item.draft) {
            item.draft = cloneDeep(item);
          }
          item.draft.request.script = item.draft.request.script || {};
          item.draft.request.script.req = action.payload.script;
        }
      }
    },
    updateResponseScript: (state, action) => {
      const collection = findCollectionByUid(state.collections, action.payload.collectionUid);

      if (collection) {
        const item = findItemInCollection(collection, action.payload.itemUid);

        if (item && isItemARequest(item)) {
          if (!item.draft) {
            item.draft = cloneDeep(item);
          }
          item.draft.request.script = item.draft.request.script || {};
          item.draft.request.script.res = action.payload.script;
        }
      }
    },
    updateRequestTests: (state, action) => {
      const collection = findCollectionByUid(state.collections, action.payload.collectionUid);

      if (collection) {
        const item = findItemInCollection(collection, action.payload.itemUid);

        if (item && isItemARequest(item)) {
          if (!item.draft) {
            item.draft = cloneDeep(item);
          }
          item.draft.request.tests = action.payload.tests;
        }
      }
    },
    updateRequestMethod: (state, action) => {
      const collection = findCollectionByUid(state.collections, action.payload.collectionUid);

      if (collection) {
        const item = findItemInCollection(collection, action.payload.itemUid);

        if (item && isItemARequest(item)) {
          if (!item.draft) {
            item.draft = cloneDeep(item);
          }
          item.draft.request.method = action.payload.method;
        }
      }
    },
    addAssertion: (state, action) => {
      const collection = findCollectionByUid(state.collections, action.payload.collectionUid);

      if (collection) {
        const item = findItemInCollection(collection, action.payload.itemUid);

        if (item && isItemARequest(item)) {
          if (!item.draft) {
            item.draft = cloneDeep(item);
          }
          item.draft.request.assertions = item.draft.request.assertions || [];
          item.draft.request.assertions.push({
            uid: uuid(),
            name: '',
            value: '',
            enabled: true
          });
        }
      }
    },
    updateAssertion: (state, action) => {
      const collection = findCollectionByUid(state.collections, action.payload.collectionUid);

      if (collection) {
        const item = findItemInCollection(collection, action.payload.itemUid);

        if (item && isItemARequest(item)) {
          if (!item.draft) {
            item.draft = cloneDeep(item);
          }
          const assertion = item.draft.request.assertions.find((a) => a.uid === action.payload.assertion.uid);
          if (assertion) {
            assertion.name = action.payload.assertion.name;
            assertion.value = action.payload.assertion.value;
            assertion.enabled = action.payload.assertion.enabled;
          }
        }
      }
    },
    deleteAssertion: (state, action) => {
      const collection = findCollectionByUid(state.collections, action.payload.collectionUid);

      if (collection) {
        const item = findItemInCollection(collection, action.payload.itemUid);

        if (item && isItemARequest(item)) {
          if (!item.draft) {
            item.draft = cloneDeep(item);
          }
          item.draft.request.assertions = item.draft.request.assertions.filter(
            (a) => a.uid !== action.payload.assertUid
          );
        }
      }
    },
    moveAssertion: (state, action) => {
      const collection = findCollectionByUid(state.collections, action.payload.collectionUid);

      if (collection) {
        const item = findItemInCollection(collection, action.payload.itemUid);

        if (item && isItemARequest(item)) {
          // Ensure item.draft is a deep clone of item if not already present
          if (!item.draft) {
            item.draft = cloneDeep(item);
          }

          // Extract payload data
          const { updateReorderedItem } = action.payload;
          const params = item.draft.request.assertions;

          item.draft.request.assertions = updateReorderedItem.map((uid) => {
            return params.find((param) => param.uid === uid);
          });
        }
      }
    },
    addVar: (state, action) => {
      const collection = findCollectionByUid(state.collections, action.payload.collectionUid);
      const type = action.payload.type;

      if (collection) {
        const item = findItemInCollection(collection, action.payload.itemUid);

        if (item && isItemARequest(item)) {
          if (!item.draft) {
            item.draft = cloneDeep(item);
          }
          if (type === 'request') {
            item.draft.request.vars = item.draft.request.vars || {};
            item.draft.request.vars.req = item.draft.request.vars.req || [];
            item.draft.request.vars.req.push({
              uid: uuid(),
              name: '',
              value: '',
              local: false,
              enabled: true
            });
          } else if (type === 'response') {
            item.draft.request.vars = item.draft.request.vars || {};
            item.draft.request.vars.res = item.draft.request.vars.res || [];
            item.draft.request.vars.res.push({
              uid: uuid(),
              name: '',
              value: '',
              local: false,
              enabled: true
            });
          }
        }
      }
    },
    updateVar: (state, action) => {
      const collection = findCollectionByUid(state.collections, action.payload.collectionUid);
      const type = action.payload.type;

      if (collection) {
        const item = findItemInCollection(collection, action.payload.itemUid);

        if (item && isItemARequest(item)) {
          if (!item.draft) {
            item.draft = cloneDeep(item);
          }
          if (type === 'request') {
            item.draft.request.vars = item.draft.request.vars || {};
            item.draft.request.vars.req = item.draft.request.vars.req || [];

            const reqVar = find(item.draft.request.vars.req, (v) => v.uid === action.payload.var.uid);
            if (reqVar) {
              reqVar.name = action.payload.var.name;
              reqVar.value = action.payload.var.value;
              reqVar.description = action.payload.var.description;
              reqVar.enabled = action.payload.var.enabled;
            }
          } else if (type === 'response') {
            item.draft.request.vars = item.draft.request.vars || {};
            item.draft.request.vars.res = item.draft.request.vars.res || [];
            const resVar = find(item.draft.request.vars.res, (v) => v.uid === action.payload.var.uid);
            if (resVar) {
              resVar.name = action.payload.var.name;
              resVar.value = action.payload.var.value;
              resVar.description = action.payload.var.description;
              resVar.enabled = action.payload.var.enabled;
            }
          }
        }
      }
    },
    deleteVar: (state, action) => {
      const collection = findCollectionByUid(state.collections, action.payload.collectionUid);
      const type = action.payload.type;

      if (collection) {
        const item = findItemInCollection(collection, action.payload.itemUid);

        if (item && isItemARequest(item)) {
          if (!item.draft) {
            item.draft = cloneDeep(item);
          }
          if (type === 'request') {
            item.draft.request.vars = item.draft.request.vars || {};
            item.draft.request.vars.req = item.draft.request.vars.req || [];
            item.draft.request.vars.req = item.draft.request.vars.req.filter((v) => v.uid !== action.payload.varUid);
          } else if (type === 'response') {
            item.draft.request.vars = item.draft.request.vars || {};
            item.draft.request.vars.res = item.draft.request.vars.res || [];
            item.draft.request.vars.res = item.draft.request.vars.res.filter((v) => v.uid !== action.payload.varUid);
          }
        }
      }
    },
    moveVar: (state, action) => {
      const collection = findCollectionByUid(state.collections, action.payload.collectionUid);
      const type = action.payload.type;

      if (collection) {
        const item = findItemInCollection(collection, action.payload.itemUid);

        if (item && isItemARequest(item)) {
          // Ensure item.draft is a deep clone of item if not already present
          if (!item.draft) {
            item.draft = cloneDeep(item);
          }

          // Extract payload data
          const { updateReorderedItem } = action.payload;
          if(type == "request"){
            const params = item.draft.request.vars.req;

            item.draft.request.vars.req = updateReorderedItem.map((uid) => {
            return params.find((param) => param.uid === uid);
          });
          } else if (type === 'response') {
            const params = item.draft.request.vars.res;

            item.draft.request.vars.res = updateReorderedItem.map((uid) => {
            return params.find((param) => param.uid === uid);
            });
          }
        }
      }
    },
    updateCollectionAuthMode: (state, action) => {
      const collection = findCollectionByUid(state.collections, action.payload.collectionUid);

      if (collection) {
        set(collection, 'root.request.auth', {});
        set(collection, 'root.request.auth.mode', action.payload.mode);
      }
    },
    updateCollectionAuth: (state, action) => {
      const collection = findCollectionByUid(state.collections, action.payload.collectionUid);

      if (collection) {
        set(collection, 'root.request.auth', {});
        set(collection, 'root.request.auth.mode', action.payload.mode);
        switch (action.payload.mode) {
          case 'awsv4':
            set(collection, 'root.request.auth.awsv4', action.payload.content);
            break;
          case 'bearer':
            set(collection, 'root.request.auth.bearer', action.payload.content);
            break;
          case 'basic':
            set(collection, 'root.request.auth.basic', action.payload.content);
            break;
          case 'digest':
            set(collection, 'root.request.auth.digest', action.payload.content);
            break;
          case 'ntlm':
            set(collection, 'root.request.auth.ntlm', action.payload.content);
            break;            
          case 'oauth2':
            set(collection, 'root.request.auth.oauth2', action.payload.content);
            break;
          case 'wsse':
            set(collection, 'root.request.auth.wsse', action.payload.content);
            break;
          case 'apikey':
            set(collection, 'root.request.auth.apikey', action.payload.content);
            break;
        }
      }
    },
    updateCollectionRequestScript: (state, action) => {
      const collection = findCollectionByUid(state.collections, action.payload.collectionUid);

      if (collection) {
        set(collection, 'root.request.script.req', action.payload.script);
      }
    },
    updateCollectionResponseScript: (state, action) => {
      const collection = findCollectionByUid(state.collections, action.payload.collectionUid);

      if (collection) {
        set(collection, 'root.request.script.res', action.payload.script);
      }
    },
    updateCollectionTests: (state, action) => {
      const collection = findCollectionByUid(state.collections, action.payload.collectionUid);

      if (collection) {
        set(collection, 'root.request.tests', action.payload.tests);
      }
    },
    updateCollectionDocs: (state, action) => {
      const collection = findCollectionByUid(state.collections, action.payload.collectionUid);

      if (collection) {
        set(collection, 'root.docs', action.payload.docs);
      }
    },
    addFolderHeader: (state, action) => {
      const collection = findCollectionByUid(state.collections, action.payload.collectionUid);
      const folder = collection ? findItemInCollection(collection, action.payload.folderUid) : null;
      if (folder) {
        const headers = get(folder, 'root.request.headers', []);
        headers.push({
          uid: uuid(),
          name: '',
          value: '',
          description: '',
          enabled: true
        });
        set(folder, 'root.request.headers', headers);
      }
    },
    updateFolderHeader: (state, action) => {
      const collection = findCollectionByUid(state.collections, action.payload.collectionUid);
      const folder = collection ? findItemInCollection(collection, action.payload.folderUid) : null;
      if (folder) {
        const headers = get(folder, 'root.request.headers', []);
        const header = find(headers, (h) => h.uid === action.payload.header.uid);
        if (header) {
          header.name = action.payload.header.name;
          header.value = action.payload.header.value;
          header.description = action.payload.header.description;
          header.enabled = action.payload.header.enabled;
        }
      }
    },
    deleteFolderHeader: (state, action) => {
      const collection = findCollectionByUid(state.collections, action.payload.collectionUid);
      const folder = collection ? findItemInCollection(collection, action.payload.folderUid) : null;
      if (folder) {
        let headers = get(folder, 'root.request.headers', []);
        headers = filter(headers, (h) => h.uid !== action.payload.headerUid);
        set(folder, 'root.request.headers', headers);
      }
    },
    addFolderVar: (state, action) => {
      const collection = findCollectionByUid(state.collections, action.payload.collectionUid);
      const folder = collection ? findItemInCollection(collection, action.payload.folderUid) : null;
      const type = action.payload.type;
      if (folder) {
        if (type === 'request') {
          const vars = get(folder, 'root.request.vars.req', []);
          vars.push({
            uid: uuid(),
            name: '',
            value: '',
            enabled: true
          });
          set(folder, 'root.request.vars.req', vars);
        } else if (type === 'response') {
          const vars = get(folder, 'root.request.vars.res', []);
          vars.push({
            uid: uuid(),
            name: '',
            value: '',
            enabled: true
          });
          set(folder, 'root.request.vars.res', vars);
        }
      }
    },
    updateFolderVar: (state, action) => {
      const collection = findCollectionByUid(state.collections, action.payload.collectionUid);
      const folder = collection ? findItemInCollection(collection, action.payload.folderUid) : null;
      const type = action.payload.type;
      if (folder) {
        if (type === 'request') {
          let vars = get(folder, 'root.request.vars.req', []);
          const _var = find(vars, (h) => h.uid === action.payload.var.uid);
          if (_var) {
            _var.name = action.payload.var.name;
            _var.value = action.payload.var.value;
            _var.description = action.payload.var.description;
            _var.enabled = action.payload.var.enabled;
          }
          set(folder, 'root.request.vars.req', vars);
        } else if (type === 'response') {
          let vars = get(folder, 'root.request.vars.res', []);
          const _var = find(vars, (h) => h.uid === action.payload.var.uid);
          if (_var) {
            _var.name = action.payload.var.name;
            _var.value = action.payload.var.value;
            _var.description = action.payload.var.description;
            _var.enabled = action.payload.var.enabled;
          }
          set(folder, 'root.request.vars.res', vars);
        }
      }
    },
    deleteFolderVar: (state, action) => {
      const collection = findCollectionByUid(state.collections, action.payload.collectionUid);
      const folder = collection ? findItemInCollection(collection, action.payload.folderUid) : null;
      const type = action.payload.type;
      if (folder) {
        if (type === 'request') {
          let vars = get(folder, 'root.request.vars.req', []);
          vars = filter(vars, (h) => h.uid !== action.payload.varUid);
          set(folder, 'root.request.vars.req', vars);
        } else if (type === 'response') {
          let vars = get(folder, 'root.request.vars.res', []);
          vars = filter(vars, (h) => h.uid !== action.payload.varUid);
          set(folder, 'root.request.vars.res', vars);
        }
      }
    },
    updateFolderRequestScript: (state, action) => {
      const collection = findCollectionByUid(state.collections, action.payload.collectionUid);
      const folder = collection ? findItemInCollection(collection, action.payload.folderUid) : null;
      if (folder) {
        set(folder, 'root.request.script.req', action.payload.script);
      }
    },
    updateFolderResponseScript: (state, action) => {
      const collection = findCollectionByUid(state.collections, action.payload.collectionUid);
      const folder = collection ? findItemInCollection(collection, action.payload.folderUid) : null;
      if (folder) {
        set(folder, 'root.request.script.res', action.payload.script);
      }
    },
    updateFolderTests: (state, action) => {
      const collection = findCollectionByUid(state.collections, action.payload.collectionUid);
      const folder = collection ? findItemInCollection(collection, action.payload.folderUid) : null;
      if (folder) {
        set(folder, 'root.request.tests', action.payload.tests);
      }
    },
    updateFolderAuth: (state, action) => {
      const collection = findCollectionByUid(state.collections, action.payload.collectionUid);
      
      console.log('action.payload.content inside bro', action.payload);
      if (!collection) return;

      const folder = collection ? findItemInCollection(collection, action.payload.itemUid) : null;
      console.log('folder inside bro', folder);
      if (!folder) return;

      if (folder) {
        set(folder, 'root.request.auth', {});
        set(folder, 'root.request.auth.mode', action.payload.mode);
        switch (action.payload.mode) {
          case 'oauth2':
            set(folder, 'root.request.auth.oauth2', action.payload.content);
            break;
        }
      }
    },
    addCollectionHeader: (state, action) => {
      const collection = findCollectionByUid(state.collections, action.payload.collectionUid);

      if (collection) {
        const headers = get(collection, 'root.request.headers', []);
        headers.push({
          uid: uuid(),
          name: '',
          value: '',
          description: '',
          enabled: true
        });
        set(collection, 'root.request.headers', headers);
      }
    },
    updateCollectionHeader: (state, action) => {
      const collection = findCollectionByUid(state.collections, action.payload.collectionUid);

      if (collection) {
        const headers = get(collection, 'root.request.headers', []);
        const header = find(headers, (h) => h.uid === action.payload.header.uid);
        if (header) {
          header.name = action.payload.header.name;
          header.value = action.payload.header.value;
          header.description = action.payload.header.description;
          header.enabled = action.payload.header.enabled;
        }
      }
    },
    deleteCollectionHeader: (state, action) => {
      const collection = findCollectionByUid(state.collections, action.payload.collectionUid);

      if (collection) {
        let headers = get(collection, 'root.request.headers', []);
        headers = filter(headers, (h) => h.uid !== action.payload.headerUid);
        set(collection, 'root.request.headers', headers);
      }
    },
    addCollectionVar: (state, action) => {
      const collection = findCollectionByUid(state.collections, action.payload.collectionUid);
      const type = action.payload.type;
      if (collection) {
        if (type === 'request') {
          const vars = get(collection, 'root.request.vars.req', []);
          vars.push({
            uid: uuid(),
            name: '',
            value: '',
            enabled: true
          });
          set(collection, 'root.request.vars.req', vars);
        } else if (type === 'response') {
          const vars = get(collection, 'root.request.vars.res', []);
          vars.push({
            uid: uuid(),
            name: '',
            value: '',
            enabled: true
          });
          set(collection, 'root.request.vars.res', vars);
        }
      }
    },
    updateCollectionVar: (state, action) => {
      const collection = findCollectionByUid(state.collections, action.payload.collectionUid);
      const type = action.payload.type;
      if (type === 'request') {
        let vars = get(collection, 'root.request.vars.req', []);
        const _var = find(vars, (h) => h.uid === action.payload.var.uid);
        if (_var) {
          _var.name = action.payload.var.name;
          _var.value = action.payload.var.value;
          _var.description = action.payload.var.description;
          _var.enabled = action.payload.var.enabled;
        }
        set(collection, 'root.request.vars.req', vars);
      } else if (type === 'response') {
        let vars = get(collection, 'root.request.vars.res', []);
        const _var = find(vars, (h) => h.uid === action.payload.var.uid);
        if (_var) {
          _var.name = action.payload.var.name;
          _var.value = action.payload.var.value;
          _var.description = action.payload.var.description;
          _var.enabled = action.payload.var.enabled;
        }
        set(collection, 'root.request.vars.res', vars);
      }
    },
    deleteCollectionVar: (state, action) => {
      const collection = findCollectionByUid(state.collections, action.payload.collectionUid);
      const type = action.payload.type;
      if (collection) {
        if (type === 'request') {
          let vars = get(collection, 'root.request.vars.req', []);
          vars = filter(vars, (h) => h.uid !== action.payload.varUid);
          set(collection, 'root.request.vars.req', vars);
        } else if (type === 'response') {
          let vars = get(collection, 'root.request.vars.res', []);
          vars = filter(vars, (h) => h.uid !== action.payload.varUid);
          set(collection, 'root.request.vars.res', vars);
        }
      }
    },
    collectionAddFileEvent: (state, action) => {
      const file = action.payload.file;
      const isCollectionRoot = file.meta.collectionRoot ? true : false;
      const isFolderRoot = file.meta.folderRoot ? true : false;
      const collection = findCollectionByUid(state.collections, file.meta.collectionUid);
      if (isCollectionRoot) {
        if (collection) {
          collection.root = file.data;
        }
        return;
      }

      if (isFolderRoot) {
        const folderPath = path.dirname(file.meta.pathname);
        const folderItem = findItemInCollectionByPathname(collection, folderPath);
        if (folderItem) {
          if (file?.data?.meta?.name) {
            folderItem.name = file?.data?.meta?.name;
          }
          folderItem.root = file.data;
        }
        return;
      }

      if (collection) {
        const dirname = path.dirname(file.meta.pathname);
        const subDirectories = getSubdirectoriesFromRoot(collection.pathname, dirname);
        let currentPath = collection.pathname;
        let currentSubItems = collection.items;
        for (const directoryName of subDirectories) {
          let childItem = currentSubItems.find((f) => f.type === 'folder' && f.filename === directoryName);
          currentPath = path.join(currentPath, directoryName);
          if (!childItem) {
            childItem = {
              uid: uuid(),
              pathname: currentPath,
              name: directoryName,
              collapsed: true,
              type: 'folder',
              items: [],
            };
            currentSubItems.push(childItem);
          }
          currentSubItems = childItem.items;
        }

        if (file.meta.name != 'folder.bru' && !currentSubItems.find((f) => f.name === file.meta.name)) {
          // this happens when you rename a file
          // the add event might get triggered first, before the unlink event
          // this results in duplicate uids causing react renderer to go mad
          const currentItem = find(currentSubItems, (i) => i.uid === file.data.uid);
          if (currentItem) {
            currentItem.name = file.data.name;
            currentItem.type = file.data.type;
            currentItem.seq = file.data.seq;
            currentItem.request = file.data.request;
            currentItem.filename = file.meta.name;
            currentItem.pathname = file.meta.pathname;
            currentItem.draft = null;
            currentItem.partial = file.partial;
            currentItem.loading = file.loading;
            currentItem.size = file.size;
            currentItem.error = file.error;
          } else {
            currentSubItems.push({
              uid: file.data.uid,
              name: file.data.name,
              type: file.data.type,
              seq: file.data.seq,
              request: file.data.request,
              filename: file.meta.name,
              pathname: file.meta.pathname,
              draft: null,
              partial: file.partial,
              loading: file.loading,
              size: file.size,
              error: file.error
            });
          }
        }
        addDepth(collection.items);
      }
    },
    collectionAddDirectoryEvent: (state, action) => {
      const { dir } = action.payload;
      const collection = findCollectionByUid(state.collections, dir.meta.collectionUid);

      if (collection) {
        const subDirectories = getSubdirectoriesFromRoot(collection.pathname, dir.meta.pathname);
        let currentPath = collection.pathname;
        let currentSubItems = collection.items;
        for (const directoryName of subDirectories) {
          let childItem = currentSubItems.find((f) => f.type === 'folder' && f.filename === directoryName);
          currentPath = path.join(currentPath, directoryName);
          if (!childItem) {
            childItem = {
              uid: uuid(),
              pathname: currentPath,
              name: dir?.meta?.name || directoryName,
              filename: directoryName,
              collapsed: true,
              type: 'folder',
              items: []
            };
            currentSubItems.push(childItem);
          }
          currentSubItems = childItem.items;
        }
        addDepth(collection.items);
      }
    },
    collectionChangeFileEvent: (state, action) => {
      const { file } = action.payload;
      const isCollectionRoot = file.meta.collectionRoot ? true : false;
      const isFolderRoot = file.meta.folderRoot ? true : false;
      const collection = findCollectionByUid(state.collections, file.meta.collectionUid);
      if (isCollectionRoot) {
        if (collection) {
          collection.root = file.data;
        }
        return;
      }

      if (isFolderRoot) {
        const folderPath = path.dirname(file.meta.pathname);
        const folderItem = findItemInCollectionByPathname(collection, folderPath);
        if (folderItem) {
          if (file?.data?.meta?.name) {
            folderItem.name = file?.data?.meta?.name;
          }
          folderItem.root = file.data;
        }
        return;
      }

      if (collection) {
        const item = findItemInCollection(collection, file.data.uid);

        if (item) {
          // whenever a user attempts to sort a req within the same folder
          // the seq is updated, but everything else remains the same
          // we don't want to lose the draft in this case
          if (areItemsTheSameExceptSeqUpdate(item, file.data)) {
            item.seq = file.data.seq;
            if (item?.draft) {
              item.draft.seq = file.data.seq;
            }
            if (item?.draft && areItemsTheSameExceptSeqUpdate(item?.draft, file.data)) {
              item.draft = null;
            }
          } else {
            item.name = file.data.name;
            item.type = file.data.type;
            item.seq = file.data.seq;
            item.request = file.data.request;
            item.filename = file.meta.name;
            item.pathname = file.meta.pathname;
            item.draft = null;
          }
        }
      }
    },
    collectionUnlinkFileEvent: (state, action) => {
      const { file } = action.payload;
      const collection = findCollectionByUid(state.collections, file.meta.collectionUid);

      if (collection) {
        const item = findItemInCollectionByPathname(collection, file.meta.pathname);

        if (item) {
          deleteItemInCollectionByPathname(file.meta.pathname, collection);
        }
      }
    },
    collectionUnlinkDirectoryEvent: (state, action) => {
      const { directory } = action.payload;
      const collection = findCollectionByUid(state.collections, directory.meta.collectionUid);

      if (collection) {
        const item = findItemInCollectionByPathname(collection, directory.meta.pathname);

        if (item) {
          deleteItemInCollectionByPathname(directory.meta.pathname, collection);
        }
      }
    },
    collectionAddEnvFileEvent: (state, action) => {
      const { environment, collectionUid } = action.payload;
      const collection = findCollectionByUid(state.collections, collectionUid);

      if (collection) {
        collection.environments = collection.environments || [];

        const existingEnv = collection.environments.find((e) => e.uid === environment.uid);

        if (existingEnv) {
          existingEnv.variables = environment.variables;
        } else {
          collection.environments.push(environment);
          collection.environments.sort((a, b) => a.name.localeCompare(b.name));

          const lastAction = collection.lastAction;
          if (lastAction && lastAction.type === 'ADD_ENVIRONMENT') {
            collection.lastAction = null;
            if (lastAction.payload === environment.name) {
              collection.activeEnvironmentUid = environment.uid;
            }
          }
        }
      }
    },
    collectionRenamedEvent: (state, action) => {
      const { collectionPathname, newName } = action.payload;
      const collection = findCollectionByPathname(state.collections, collectionPathname);

      if (collection) {
        collection.name = newName;
      }
    },
    resetRunResults: (state, action) => {
      const { collectionUid } = action.payload;
      const collection = findCollectionByUid(state.collections, collectionUid);

      if (collection) {
        collection.runnerResult = null;
      }
    },
    runRequestEvent: (state, action) => {
      const { itemUid, collectionUid, type, requestUid, hasError } = action.payload;
      const collection = findCollectionByUid(state.collections, collectionUid);

      if (collection) {
        const item = findItemInCollection(collection, itemUid);
        if (item) {
          if (type === 'pre-request-script-execution') {
            item.requestUid = requestUid;
            item.preRequestScriptErrorMessage = action.payload.errorMessage;
          }

          if(type === 'post-response-script-execution') {
            item.requestUid = requestUid;
            item.postResponseScriptErrorMessage = action.payload.errorMessage;
          }

          if (type === 'request-queued') {
            const { cancelTokenUid } = action.payload;
            item.requestUid = requestUid;
            item.requestState = 'queued';
            item.cancelTokenUid = cancelTokenUid;
          }

          if (type === 'request-sent') {
            const { cancelTokenUid, requestSent } = action.payload;
            item.requestSent = requestSent;

            // sometimes the response is received before the request-sent event arrives
            if (item.requestUid === requestUid && item.requestState === 'queued') {
              item.requestUid = requestUid;
              item.requestState = 'sending';
              item.cancelTokenUid = cancelTokenUid;
            }
          }

          if (type === 'assertion-results') {
            const { results } = action.payload;
            item.assertionResults = results;
          }

          if (type === 'test-results') {
            const { results } = action.payload;
            item.testResults = results;
          }
        }
      }
    },
    runFolderEvent: (state, action) => {
      const { collectionUid, folderUid, itemUid, type, isRecursive, error, cancelTokenUid } = action.payload;
      const collection = findCollectionByUid(state.collections, collectionUid);

      if (collection) {
        const folder = findItemInCollection(collection, folderUid);
        const request = findItemInCollection(collection, itemUid);

        collection.runnerResult = collection.runnerResult || { info: {}, items: [] };

        // todo
        // get startedAt and endedAt from the runner and display it in the UI
        if (type === 'testrun-started') {
          const info = collection.runnerResult.info;
          info.collectionUid = collectionUid;
          info.folderUid = folderUid;
          info.isRecursive = isRecursive;
          info.cancelTokenUid = cancelTokenUid;
          info.status = 'started';
        }

        if (type === 'testrun-ended') {
          const info = collection.runnerResult.info;
          info.status = 'ended';
          if (action.payload.statusText) {
            info.statusText = action.payload.statusText;
          }
        }

        if (type === 'request-queued') {
          collection.runnerResult.items.push({
            uid: request.uid,
            status: 'queued'
          });
        }

        if (type === 'request-sent') {
          const item = collection.runnerResult.items.findLast((i) => i.uid === request.uid);
          item.status = 'running';
          item.requestSent = action.payload.requestSent;
        }

        if (type === 'response-received') {
          const item = collection.runnerResult.items.findLast((i) => i.uid === request.uid);
          item.status = 'completed';
          item.responseReceived = action.payload.responseReceived;
        }

        if (type === 'test-results') {
          const item = collection.runnerResult.items.findLast((i) => i.uid === request.uid);
          item.testResults = action.payload.testResults;
        }

        if (type === 'assertion-results') {
          const item = collection.runnerResult.items.findLast((i) => i.uid === request.uid);
          item.assertionResults = action.payload.assertionResults;
        }

        if (type === 'error') {
          const item = collection.runnerResult.items.findLast((i) => i.uid === request.uid);
          item.error = action.payload.error;
          item.responseReceived = action.payload.responseReceived;
          item.status = 'error';
        }

        if (type === 'runner-request-skipped') {
          const item = collection.runnerResult.items.findLast((i) => i.uid === request.uid);
          item.status = 'skipped';
          item.responseReceived = action.payload.responseReceived;
        }
      }
    },
    resetCollectionRunner: (state, action) => {
      const { collectionUid } = action.payload;
      const collection = findCollectionByUid(state.collections, collectionUid);

      if (collection) {
        collection.runnerResult = null;
      }
    },
    updateRequestDocs: (state, action) => {
      const collection = findCollectionByUid(state.collections, action.payload.collectionUid);

      if (collection) {
        const item = findItemInCollection(collection, action.payload.itemUid);

        if (item && isItemARequest(item)) {
          if (!item.draft) {
            item.draft = cloneDeep(item);
          }
          item.draft.request.docs = action.payload.docs;
        }
      }
    },
    updateFolderDocs: (state, action) => {
      const collection = findCollectionByUid(state.collections, action.payload.collectionUid);
      const folder = collection ? findItemInCollection(collection, action.payload.folderUid) : null;
      if (folder) {
        if (isItemAFolder(folder)) {
          set(folder, 'root.docs', action.payload.docs);
        }
      }
    },
    collectionAddOauth2CredentialsByUrl: (state, action) => {
      const { collectionUid, folderUid, itemUid, url, credentials, credentialsId, debugInfo } = action.payload;
      const collection = findCollectionByUid(state.collections, collectionUid);
      if (!collection) return;

      // Update oauth2Credentials (latest token)
      if (!collection.oauth2Credentials) {
        collection.oauth2Credentials = [];
      }
      let collectionOauth2Credentials = cloneDeep(collection.oauth2Credentials);

      // Remove existing credentials for the same combination
      const filteredOauth2Credentials = filter(
        collectionOauth2Credentials,
        (creds) =>
          !(creds.url === url && creds.collectionUid === collectionUid && creds.credentialsId === credentialsId)
      );

      // Add the new credential with folderUid and itemUid
      filteredOauth2Credentials.push({ 
        collectionUid, 
        folderUid, 
        itemUid, 
        url, 
        credentials,
        credentialsId,
        debugInfo 
      });

      collection.oauth2Credentials = filteredOauth2Credentials;

      if (!collection.timeline) {
        collection.timeline = [];
      }

      if(debugInfo) {
        collection.timeline.push({
          type: "oauth2",
          collectionUid,
          folderUid,
          itemUid,
          timestamp: Date.now(),
          data: {
            collectionUid,
            folderUid,
            itemUid,
            url,
            credentials,
            credentialsId,
            debugInfo: debugInfo.data,
          }
        });
      }
    },

    collectionClearOauth2CredentialsByUrl: (state, action) => {
      // Since we don't want to remove tokens from oauth2Credentials or timeline,
    },

    collectionGetOauth2CredentialsByUrl: (state, action) => {
      const { collectionUid, url, credentialsId } = action.payload;
      const collection = findCollectionByUid(state.collections, collectionUid);
      const oauth2Credential = find(
        collection?.oauth2Credentials || [],
        (creds) =>
          creds.url === url && creds.collectionUid === collectionUid && creds.credentialsId === credentialsId
      );
      return oauth2Credential;
    },
    updateFolderAuthMode: (state, action) => {
      const collection = findCollectionByUid(state.collections, action.payload.collectionUid);
      const folder = collection ? findItemInCollection(collection, action.payload.folderUid) : null;
      
      if (folder) {
        set(folder, 'root.request.auth', {});
        set(folder, 'root.request.auth.mode', action.payload.mode);
      }
    },
  }
});

export const {
  createCollection,
  updateCollectionMountStatus,
  setCollectionSecurityConfig,
  brunoConfigUpdateEvent,
  renameCollection,
  removeCollection,
  sortCollections,
  updateLastAction,
  updateSettingsSelectedTab,
  updatedFolderSettingsSelectedTab,
  collectionUnlinkEnvFileEvent,
  saveEnvironment,
  selectEnvironment,
  newItem,
  deleteItem,
  renameItem,
  cloneItem,
  scriptEnvironmentUpdateEvent,
  processEnvUpdateEvent,
  requestCancelled,
  responseReceived,
  responseCleared,
  saveRequest,
  deleteRequestDraft,
  newEphemeralHttpRequest,
  collapseCollection,
  collectionFolderClicked,
  requestUrlChanged,
  updateAuth,
  addQueryParam,
  moveQueryParam,
  updateQueryParam,
  deleteQueryParam,
  updatePathParam,
  addRequestHeader,
  updateRequestHeader,
  deleteRequestHeader,
  moveRequestHeader,
  addFormUrlEncodedParam,
  updateFormUrlEncodedParam,
  deleteFormUrlEncodedParam,
  moveFormUrlEncodedParam,
  addMultipartFormParam,
  updateMultipartFormParam,
  deleteMultipartFormParam,
  addFile,
  updateFile,
  deleteFile,
  moveMultipartFormParam,
  updateRequestAuthMode,
  updateRequestBodyMode,
  updateRequestBody,
  updateRequestGraphqlQuery,
  updateRequestGraphqlVariables,
  updateRequestScript,
  updateResponseScript,
  updateRequestTests,
  updateRequestMethod,
  addAssertion,
  updateAssertion,
  deleteAssertion,
  moveAssertion,
  addVar,
  updateVar,
  deleteVar,
  moveVar,
  addFolderHeader,
  updateFolderHeader,
  deleteFolderHeader,
  addFolderVar,
  updateFolderVar,
  deleteFolderVar,
  updateFolderRequestScript,
  updateFolderResponseScript,
  updateFolderTests,
  addCollectionHeader,
  updateCollectionHeader,
  deleteCollectionHeader,
  addCollectionVar,
  updateCollectionVar,
  deleteCollectionVar,
  updateCollectionAuthMode,
  updateCollectionAuth,
  updateCollectionRequestScript,
  updateCollectionResponseScript,
  updateCollectionTests,
  updateCollectionDocs,
  collectionAddFileEvent,
  collectionAddDirectoryEvent,
  collectionChangeFileEvent,
  collectionUnlinkFileEvent,
  collectionUnlinkDirectoryEvent,
  collectionAddEnvFileEvent,
  collectionRenamedEvent,
  resetRunResults,
  runRequestEvent,
  runFolderEvent,
  resetCollectionRunner,
  updateRequestDocs,
  updateFolderDocs,
<<<<<<< HEAD
  collectionAddOauth2CredentialsByUrl,
  collectionClearOauth2CredentialsByUrl,
  collectionGetOauth2CredentialsByUrl,
  updateFolderAuth,
  updateFolderAuthMode
=======
  moveCollection
>>>>>>> 7ae33d05
} = collectionsSlice.actions;

export default collectionsSlice.reducer;<|MERGE_RESOLUTION|>--- conflicted
+++ resolved
@@ -2245,15 +2245,12 @@
   resetCollectionRunner,
   updateRequestDocs,
   updateFolderDocs,
-<<<<<<< HEAD
   collectionAddOauth2CredentialsByUrl,
   collectionClearOauth2CredentialsByUrl,
   collectionGetOauth2CredentialsByUrl,
   updateFolderAuth,
-  updateFolderAuthMode
-=======
+  updateFolderAuthMode,
   moveCollection
->>>>>>> 7ae33d05
 } = collectionsSlice.actions;
 
 export default collectionsSlice.reducer;