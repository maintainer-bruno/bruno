import React, { useState, useRef, useEffect } from 'react';
import path from 'path';
import { useDispatch } from 'react-redux';
import { get, cloneDeep } from 'lodash';
import { runCollectionFolder, cancelRunnerExecution } from 'providers/ReduxStore/slices/collections/actions';
import { resetCollectionRunner } from 'providers/ReduxStore/slices/collections';
import { findItemInCollection, getTotalRequestCountInCollection } from 'utils/collections';
import { IconRefresh, IconCircleCheck, IconCircleX, IconCheck, IconX, IconRun } from '@tabler/icons';
import slash from 'utils/common/slash';
import ResponsePane from './ResponsePane';
import StyledWrapper from './StyledWrapper';

const getRelativePath = (fullPath, pathname) => {
  // convert to unix style path
  fullPath = slash(fullPath);
  pathname = slash(pathname);

  let relativePath = path.relative(fullPath, pathname);
  const { dir, name } = path.parse(relativePath);
  return path.join(dir, name);
};

export default function RunnerResults({ collection }) {
  const dispatch = useDispatch();
  const listWrapperRef = useRef();
  const [selectedItem, setSelectedItem] = useState(null);

  useEffect(() => {
    if (!collection.runnerResult) {
      setSelectedItem(null);
    }
  }, [collection, setSelectedItem]);

  const collectionCopy = cloneDeep(collection);
  const runnerInfo = get(collection, 'runnerResult.info', {});

  const items = cloneDeep(get(collection, 'runnerResult.items', []))
    .map((item) => {
      const info = findItemInCollection(collectionCopy, item.uid);
      if (!info) {
        return null;
      }
      const newItem = {
        ...item,
        name: info.name,
        type: info.type,
        filename: info.filename,
        pathname: info.pathname,
        relativePath: getRelativePath(collection.pathname, info.pathname)
      };
      if (newItem.status !== 'error') {
        if (newItem.testResults) {
          const failed = newItem.testResults.filter((result) => result.status === 'fail');
          newItem.testStatus = failed.length ? 'fail' : 'pass';
        } else {
          newItem.testStatus = 'pass';
        }

        if (newItem.assertionResults) {
          const failed = newItem.assertionResults.filter((result) => result.status === 'fail');
          newItem.assertionStatus = failed.length ? 'fail' : 'pass';
        } else {
          newItem.assertionStatus = 'pass';
        }
      }
      return newItem;
    })
    .filter(Boolean);

  useEffect(() => {
    if (listWrapperRef.current) {
      listWrapperRef.current.scrollIntoView({ behavior: 'smooth', block: 'end', inline: 'nearest' });
    }
  }, [items]);
  const runCollection = () => {
    dispatch(runCollectionFolder(collection.uid, null, true));
  };

  const runAgain = () => {
    dispatch(runCollectionFolder(collection.uid, runnerInfo.folderUid, runnerInfo.isRecursive));
  };

  const resetRunner = () => {
    dispatch(
      resetCollectionRunner({
        collectionUid: collection.uid
      })
    );
  };

  const cancelExecution = () => {
    dispatch(cancelRunnerExecution(runnerInfo.cancelTokenUid));
  };

  const totalRequestsInCollection = getTotalRequestCountInCollection(collectionCopy);
  const passedRequests = items.filter((item) => {
    return item.status !== 'error' && item.testStatus === 'pass' && item.assertionStatus === 'pass';
  });
  const failedRequests = items.filter((item) => {
    return (item.status !== 'error' && item.testStatus === 'fail') || item.assertionStatus === 'fail';
  });

  if (!items || !items.length) {
    return (
      <StyledWrapper className="px-4">
        <div className="font-medium mt-6 title flex items-center">
          Runner
          <IconRun size={20} strokeWidth={1.5} className="ml-2" />
        </div>

        <div className="mt-6">
          You have <span className="font-medium">{totalRequestsInCollection}</span> requests in this collection.
        </div>

        <button type="submit" className="submit btn btn-sm btn-secondary mt-6" onClick={runCollection}>
          Run Collection
        </button>

        <button className="submit btn btn-sm btn-close mt-6 ml-3" onClick={resetRunner}>
          Reset
        </button>
      </StyledWrapper>
    );
  }

  return (
<<<<<<< HEAD
    <StyledWrapper ref={listWrapperRef} className="px-4 pb-4 flex flex-grow flex-col relative">
      <div className="font-medium mt-6 mb-4 title flex items-center">
        Runner
        <IconRun size={20} strokeWidth={1.5} className="ml-2" />
=======
    <StyledWrapper className="px-4 pb-4 flex flex-grow flex-col relative">
      <div className="flex flex-row mt-6 mb-4">
        <div className="font-medium title flex items-center">
          Runner
          <IconRun size={20} strokeWidth={1.5} className="ml-2" />
        </div>
        {runnerInfo.status !== 'ended' && runnerInfo.cancelTokenUid && (
          <button className="btn ml-6 btn-sm btn-danger" onClick={cancelExecution}>
            Cancel Execution
          </button>
        )}
>>>>>>> 942a895a
      </div>
      <div className="flex flex-1">
        <div className="flex flex-col flex-1">
          <div className="py-2 font-medium test-summary">
            Total Requests: {items.length}, Passed: {passedRequests.length}, Failed: {failedRequests.length}
          </div>
          {items.map((item) => {
            return (
              <div key={item.uid}>
                <div className="item-path mt-2">
                  <div className="flex items-center">
                    <span>
                      {item.status !== 'error' && item.testStatus === 'pass' ? (
                        <IconCircleCheck className="test-success" size={20} strokeWidth={1.5} />
                      ) : (
                        <IconCircleX className="test-failure" size={20} strokeWidth={1.5} />
                      )}
                    </span>
                    <span
                      className={`mr-1 ml-2 ${item.status == 'error' || item.testStatus == 'fail' ? 'danger' : ''}`}
                    >
                      {item.relativePath}
                    </span>
                    {item.status !== 'error' && item.status !== 'completed' ? (
                      <IconRefresh className="animate-spin ml-1" size={18} strokeWidth={1.5} />
                    ) : (
                      <span className="text-xs link cursor-pointer" onClick={() => setSelectedItem(item)}>
                        (<span className="mr-1">{get(item.responseReceived, 'status')}</span>
                        <span>{get(item.responseReceived, 'statusText')}</span>)
                      </span>
                    )}
                  </div>
                  {item.status == 'error' ? <div className="error-message pl-8 pt-2 text-xs">{item.error}</div> : null}

                  <ul className="pl-8">
                    {item.testResults
                      ? item.testResults.map((result) => (
                          <li key={result.uid}>
                            {result.status === 'pass' ? (
                              <span className="test-success flex items-center">
                                <IconCheck size={18} strokeWidth={2} className="mr-2" />
                                {result.description}
                              </span>
                            ) : (
                              <>
                                <span className="test-failure flex items-center">
                                  <IconX size={18} strokeWidth={2} className="mr-2" />
                                  {result.description}
                                </span>
                                <span className="error-message pl-8 text-xs">{result.error}</span>
                              </>
                            )}
                          </li>
                        ))
                      : null}
                    {item.assertionResults?.map((result) => (
                      <li key={result.uid}>
                        {result.status === 'pass' ? (
                          <span className="test-success flex items-center">
                            <IconCheck size={18} strokeWidth={2} className="mr-2" />
                            {result.lhsExpr}: {result.rhsExpr}
                          </span>
                        ) : (
                          <>
                            <span className="test-failure flex items-center">
                              <IconX size={18} strokeWidth={2} className="mr-2" />
                              {result.lhsExpr}: {result.rhsExpr}
                            </span>
                            <span className="error-message pl-8 text-xs">{result.error}</span>
                          </>
                        )}
                      </li>
                    ))}
                  </ul>
                </div>
              </div>
            );
          })}
          {runnerInfo.status === 'ended' ? (
            <div className="mt-2 mb-4">
              <button type="submit" className="submit btn btn-sm btn-secondary mt-6" onClick={runAgain}>
                Run Again
              </button>
              <button type="submit" className="submit btn btn-sm btn-secondary mt-6 ml-3" onClick={runCollection}>
                Run Collection
              </button>
              <button className="btn btn-sm btn-close mt-6 ml-3" onClick={resetRunner}>
                Reset
              </button>
            </div>
          ) : null}
        </div>
        <div className="flex flex-1" style={{ width: '50%' }}>
          {selectedItem ? (
            <div className="flex flex-col w-full overflow-auto">
              <div className="flex items-center px-3 mb-4 font-medium">
                <span className="mr-2">{selectedItem.relativePath}</span>
                <span>
                  {selectedItem.testStatus === 'pass' ? (
                    <IconCircleCheck className="test-success" size={20} strokeWidth={1.5} />
                  ) : (
                    <IconCircleX className="test-failure" size={20} strokeWidth={1.5} />
                  )}
                </span>
              </div>
              {/* <div className='px-3 mb-4 font-medium'>{selectedItem.relativePath}</div> */}
              <ResponsePane item={selectedItem} collection={collection} />
            </div>
          ) : null}
        </div>
      </div>
    </StyledWrapper>
  );
}<|MERGE_RESOLUTION|>--- conflicted
+++ resolved
@@ -124,13 +124,7 @@
   }
 
   return (
-<<<<<<< HEAD
     <StyledWrapper ref={listWrapperRef} className="px-4 pb-4 flex flex-grow flex-col relative">
-      <div className="font-medium mt-6 mb-4 title flex items-center">
-        Runner
-        <IconRun size={20} strokeWidth={1.5} className="ml-2" />
-=======
-    <StyledWrapper className="px-4 pb-4 flex flex-grow flex-col relative">
       <div className="flex flex-row mt-6 mb-4">
         <div className="font-medium title flex items-center">
           Runner
@@ -141,7 +135,6 @@
             Cancel Execution
           </button>
         )}
->>>>>>> 942a895a
       </div>
       <div className="flex flex-1">
         <div className="flex flex-col flex-1">
