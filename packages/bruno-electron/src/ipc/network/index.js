const os = require('os');
const fs = require('fs');
const qs = require('qs');
const https = require('https');
const tls = require('tls');
const axios = require('axios');
const path = require('path');
const decomment = require('decomment');
const contentDispositionParser = require('content-disposition');
const mime = require('mime-types');
const { ipcMain } = require('electron');
const { isUndefined, isNull, each, get, compact, cloneDeep, forOwn, extend } = require('lodash');
const { VarsRuntime, AssertRuntime, ScriptRuntime, TestRuntime } = require('@usebruno/js');
const prepareRequest = require('./prepare-request');
const prepareGqlIntrospectionRequest = require('./prepare-gql-introspection-request');
const { cancelTokens, saveCancelToken, deleteCancelToken } = require('../../utils/cancel-token');
const { uuid } = require('../../utils/common');
const interpolateVars = require('./interpolate-vars');
const { interpolateString } = require('./interpolate-string');
const { sortFolder, getAllRequestsInFolderRecursively } = require('./helper');
const { preferencesUtil } = require('../../store/preferences');
const { getProcessEnvVars } = require('../../store/process-env');
const { getBrunoConfig } = require('../../store/bruno-config');
const { HttpProxyAgent } = require('http-proxy-agent');
const { SocksProxyAgent } = require('socks-proxy-agent');
const { makeAxiosInstance } = require('./axios-instance');
const { addAwsV4Interceptor, resolveAwsV4Credentials } = require('./awsv4auth-helper');
const { addDigestInterceptor } = require('./digestauth-helper');
const { shouldUseProxy, PatchedHttpsProxyAgent } = require('../../utils/proxy-util');
const { chooseFileToSave, writeBinaryFile, writeFile } = require('../../utils/filesystem');
const { getCookieStringForUrl, addCookieToJar, getDomainsWithCookies } = require('../../utils/cookies');
const {
  oauth2AuthorizeWithAuthorizationCode,
  oauth2AuthorizeWithClientCredentials,
  oauth2AuthorizeWithPasswordCredentials
} = require('./oauth2-helper');
const Oauth2Store = require('../../store/oauth2');
const iconv = require('iconv-lite');
const FormData = require('form-data');
const { createFormData } = require('../../utils/form-data');
const { findItemInCollectionByPathname } = require('../../utils/collection');
const { NtlmClient } = require('axios-ntlm');

const safeStringifyJSON = (data) => {
  try {
    return JSON.stringify(data);
  } catch (e) {
    return data;
  }
};

const safeParseJSON = (data) => {
  try {
    return JSON.parse(data);
  } catch (e) {
    return data;
  }
};

const getEnvVars = (environment = {}) => {
  const variables = environment.variables;
  if (!variables || !variables.length) {
    return {
      __name__: environment.name
    };
  }

  const envVars = {};
  each(variables, (variable) => {
    if (variable.enabled) {
      envVars[variable.name] = variable.value;
    }
  });

  return {
    ...envVars,
    __name__: environment.name
  };
};

const getJsSandboxRuntime = (collection) => {
  const securityConfig = get(collection, 'securityConfig', {});
  return securityConfig.jsSandboxMode === 'safe' ? 'quickjs' : 'vm2';
};

const protocolRegex = /^([-+\w]{1,25})(:?\/\/|:)/;

const saveCookies = (url, headers) => {
  if (preferencesUtil.shouldStoreCookies()) {
    let setCookieHeaders = [];
    if (headers['set-cookie']) {
      setCookieHeaders = Array.isArray(headers['set-cookie'])
        ? headers['set-cookie']
        : [headers['set-cookie']];
      for (let setCookieHeader of setCookieHeaders) {
        if (typeof setCookieHeader === 'string' && setCookieHeader.length) {
          addCookieToJar(setCookieHeader, url);
        }
      }
    }
  }
}

const configureRequest = async (
  collectionUid,
  request,
  envVars,
  runtimeVariables,
  processEnvVars,
  collectionPath
) => {
  if (!protocolRegex.test(request.url)) {
    request.url = `http://${request.url}`;
  }

  /**
   * @see https://github.com/usebruno/bruno/issues/211 set keepAlive to true, this should fix socket hang up errors
   * @see https://github.com/nodejs/node/pull/43522 keepAlive was changed to true globally on Node v19+
   */
  const httpsAgentRequestFields = { keepAlive: true };
  if (!preferencesUtil.shouldVerifyTls()) {
    httpsAgentRequestFields['rejectUnauthorized'] = false;
  }

  if (preferencesUtil.shouldUseCustomCaCertificate()) {
    const caCertFilePath = preferencesUtil.getCustomCaCertificateFilePath();
    if (caCertFilePath) {
      let caCertBuffer = fs.readFileSync(caCertFilePath);
      if (preferencesUtil.shouldKeepDefaultCaCertificates()) {
        caCertBuffer += '\n' + tls.rootCertificates.join('\n'); // Augment default truststore with custom CA certificates
      }
      httpsAgentRequestFields['ca'] = caCertBuffer;
    }
  }

  const brunoConfig = getBrunoConfig(collectionUid);
  const interpolationOptions = {
    envVars,
    runtimeVariables,
    processEnvVars
  };

  // client certificate config
  const clientCertConfig = get(brunoConfig, 'clientCertificates.certs', []);

  for (let clientCert of clientCertConfig) {
    const domain = interpolateString(clientCert?.domain, interpolationOptions);
    const type = clientCert?.type || 'cert';
    if (domain) {
      const hostRegex = '^https:\\/\\/' + domain.replaceAll('.', '\\.').replaceAll('*', '.*');
      if (request.url.match(hostRegex)) {
        if (type === 'cert') {
          try {
            let certFilePath = interpolateString(clientCert?.certFilePath, interpolationOptions);
            certFilePath = path.isAbsolute(certFilePath) ? certFilePath : path.join(collectionPath, certFilePath);
            let keyFilePath = interpolateString(clientCert?.keyFilePath, interpolationOptions);
            keyFilePath = path.isAbsolute(keyFilePath) ? keyFilePath : path.join(collectionPath, keyFilePath);

            httpsAgentRequestFields['cert'] = fs.readFileSync(certFilePath);
            httpsAgentRequestFields['key'] = fs.readFileSync(keyFilePath);
          } catch (err) {
            console.error('Error reading cert/key file', err);
            throw new Error('Error reading cert/key file' + err);
          }
        } else if (type === 'pfx') {
          try {
            let pfxFilePath = interpolateString(clientCert?.pfxFilePath, interpolationOptions);
            pfxFilePath = path.isAbsolute(pfxFilePath) ? pfxFilePath : path.join(collectionPath, pfxFilePath);
            httpsAgentRequestFields['pfx'] = fs.readFileSync(pfxFilePath);
          } catch (err) {
            console.error('Error reading pfx file', err);
            throw new Error('Error reading pfx file' + err);
          }
        }
        httpsAgentRequestFields['passphrase'] = interpolateString(clientCert.passphrase, interpolationOptions);
        break;
      }
    }
  }

  /**
   * Proxy configuration
   * 
   * Preferences proxyMode has three possible values: on, off, system
   * Collection proxyMode has three possible values: true, false, global
   * 
   * When collection proxyMode is true, it overrides the app-level proxy settings
   * When collection proxyMode is false, it ignores the app-level proxy settings
   * When collection proxyMode is global, it uses the app-level proxy settings
   * 
   * Below logic calculates the proxyMode and proxyConfig to be used for the request
   */
  let proxyMode = 'off';
  let proxyConfig = {};

  const collectionProxyConfig = get(brunoConfig, 'proxy', {});
  const collectionProxyEnabled = get(collectionProxyConfig, 'enabled', 'global');
  if (collectionProxyEnabled === true) {
    proxyConfig = collectionProxyConfig;
    proxyMode = 'on';
  } else if (collectionProxyEnabled === 'global') {
    proxyConfig = preferencesUtil.getGlobalProxyConfig();
    proxyMode = get(proxyConfig, 'mode', 'off');
  }

  if (proxyMode === 'on') {
    const shouldProxy = shouldUseProxy(request.url, get(proxyConfig, 'bypassProxy', ''));
    if (shouldProxy) {
      const proxyProtocol = interpolateString(get(proxyConfig, 'protocol'), interpolationOptions);
      const proxyHostname = interpolateString(get(proxyConfig, 'hostname'), interpolationOptions);
      const proxyPort = interpolateString(get(proxyConfig, 'port'), interpolationOptions);
      const proxyAuthEnabled = get(proxyConfig, 'auth.enabled', false);
      const socksEnabled = proxyProtocol.includes('socks');
      let uriPort = isUndefined(proxyPort) || isNull(proxyPort) ? '' : `:${proxyPort}`;
      let proxyUri;
      if (proxyAuthEnabled) {
        const proxyAuthUsername = interpolateString(get(proxyConfig, 'auth.username'), interpolationOptions);
        const proxyAuthPassword = interpolateString(get(proxyConfig, 'auth.password'), interpolationOptions);

        proxyUri = `${proxyProtocol}://${proxyAuthUsername}:${proxyAuthPassword}@${proxyHostname}${uriPort}`;
      } else {
        proxyUri = `${proxyProtocol}://${proxyHostname}${uriPort}`;
      }
      if (socksEnabled) {
        request.httpsAgent = new SocksProxyAgent(
          proxyUri,
          Object.keys(httpsAgentRequestFields).length > 0 ? { ...httpsAgentRequestFields } : undefined
        );
        request.httpAgent = new SocksProxyAgent(proxyUri);
      } else {
        request.httpsAgent = new PatchedHttpsProxyAgent(
          proxyUri,
          Object.keys(httpsAgentRequestFields).length > 0 ? { ...httpsAgentRequestFields } : undefined
        );
        request.httpAgent = new HttpProxyAgent(proxyUri);
      }
    } else {
      request.httpsAgent = new https.Agent({
        ...httpsAgentRequestFields
      });
    }
  } else if (proxyMode === 'system') {
    const { http_proxy, https_proxy, no_proxy } = preferencesUtil.getSystemProxyEnvVariables();
    const shouldUseSystemProxy = shouldUseProxy(request.url, no_proxy || '');
    if (shouldUseSystemProxy) {
      try {
        if (http_proxy?.length) {
          new URL(http_proxy);
          request.httpAgent = new HttpProxyAgent(http_proxy);
        }
      } catch (error) {
        throw new Error('Invalid system http_proxy');
      }
      try {
        if (https_proxy?.length) {
          new URL(https_proxy);
          request.httpsAgent = new PatchedHttpsProxyAgent(
            https_proxy,
            Object.keys(httpsAgentRequestFields).length > 0 ? { ...httpsAgentRequestFields } : undefined
          );
        }
      } catch (error) {
        throw new Error('Invalid system https_proxy');
      }
    } else {
      request.httpsAgent = new https.Agent({
        ...httpsAgentRequestFields
      });
    }
  } else if (Object.keys(httpsAgentRequestFields).length > 0) {
    request.httpsAgent = new https.Agent({
      ...httpsAgentRequestFields
    });
  }


  let axiosInstance = makeAxiosInstance();
  
  if (request.ntlmConfig) {
    axiosInstance=NtlmClient(request.ntlmConfig,axiosInstance.defaults)
    delete request.ntlmConfig;
  }


  if (request.oauth2) {
    let requestCopy = cloneDeep(request);
    interpolateVars(requestCopy, envVars, runtimeVariables, processEnvVars);
    let credentials, response;
    switch (request?.oauth2?.grantType) {
      case 'authorization_code': {
        ({ credentials, response } = await oauth2AuthorizeWithAuthorizationCode(requestCopy, collectionUid));
        break;
      }
      case 'client_credentials': {
        ({ credentials, response } = await oauth2AuthorizeWithClientCredentials(requestCopy, collectionUid));
        break;
      }
      case 'password': {
        ({ credentials, response } = await oauth2AuthorizeWithPasswordCredentials(requestCopy, collectionUid));
        break;
      }
    }
    request.credentials = credentials;
    request.authRequestResponse = response;

    // Bruno can handle bearer token type automatically.
    // Other - more exotic token types are not touched
    // Users are free to use pre-request script and operate on req.credentials.access_token variable
    if (credentials?.token_type.toLowerCase() === 'bearer') {
      request.headers['Authorization'] = `Bearer ${credentials.access_token}`;
    }
  }

  if (request.awsv4config) {
    request.awsv4config = await resolveAwsV4Credentials(request);
    addAwsV4Interceptor(axiosInstance, request);
    delete request.awsv4config;
  }

  if (request.digestConfig) {
    addDigestInterceptor(axiosInstance, request);
  }

  request.timeout = preferencesUtil.getRequestTimeout();

  // add cookies to request
  if (preferencesUtil.shouldSendCookies()) {
    const cookieString = getCookieStringForUrl(request.url);
    if (cookieString && typeof cookieString === 'string' && cookieString.length) {
      request.headers['cookie'] = cookieString;
    }
  }

  // Add API key to the URL
  if (request.apiKeyAuthValueForQueryParams && request.apiKeyAuthValueForQueryParams.placement === 'queryparams') {
    const urlObj = new URL(request.url);

    // Interpolate key and value as they can be variables before adding to the URL.
    const key = interpolateString(request.apiKeyAuthValueForQueryParams.key, interpolationOptions);
    const value = interpolateString(request.apiKeyAuthValueForQueryParams.value, interpolationOptions);

    urlObj.searchParams.set(key, value);
    request.url = urlObj.toString();
  }

  // Remove pathParams, already in URL (Issue #2439)
  delete request.pathParams;

  // Remove apiKeyAuthValueForQueryParams, already interpolated and added to URL
  delete request.apiKeyAuthValueForQueryParams;

  return axiosInstance;
};

const parseDataFromResponse = (response, disableParsingResponseJson = false) => {
  // Parse the charset from content type: https://stackoverflow.com/a/33192813
  const charsetMatch = /charset=([^()<>@,;:"/[\]?.=\s]*)/i.exec(response.headers['content-type'] || '');
  // https://developer.mozilla.org/en-US/docs/Web/JavaScript/Reference/Global_Objects/RegExp/exec#using_exec_with_regexp_literals
  const charsetValue = charsetMatch?.[1];
  const dataBuffer = Buffer.from(response.data);
  // Overwrite the original data for backwards compatibility
  let data;
  if (iconv.encodingExists(charsetValue)) {
    data = iconv.decode(dataBuffer, charsetValue);
  } else {
    data = iconv.decode(dataBuffer, 'utf-8');
  }
  // Try to parse response to JSON, this can quietly fail
  try {
    // Filter out ZWNBSP character
    // https://gist.github.com/antic183/619f42b559b78028d1fe9e7ae8a1352d
    data = data.replace(/^\uFEFF/, '');

    // If the response is a string and starts and ends with double quotes, it's a stringified JSON and should not be parsed
    if ( !disableParsingResponseJson && ! (typeof data === 'string' && data.startsWith("\"") && data.endsWith("\""))) {
      data = JSON.parse(data);
    }
  } catch { 
    console.log('Failed to parse response data as JSON');
   }

  return { data, dataBuffer };
};

const registerNetworkIpc = (mainWindow) => {
  const onConsoleLog = (type, args) => {
    console[type](...args);

    mainWindow.webContents.send('main:console-log', {
      type,
      args
    });
  };

  const runPreRequest = async (
    request,
    requestUid,
    envVars,
    collectionPath,
    collectionRoot,
    collectionUid,
    runtimeVariables,
    processEnvVars,
    scriptingConfig,
    runRequestByItemPathname
  ) => {
    // run pre-request script
    let scriptResult;
    const requestScript = get(request, 'script.req');
    if (requestScript?.length) {
      const scriptRuntime = new ScriptRuntime({ runtime: scriptingConfig?.runtime });
      scriptResult = await scriptRuntime.runRequestScript(
        decomment(requestScript),
        request,
        envVars,
        runtimeVariables,
        collectionPath,
        onConsoleLog,
        processEnvVars,
        scriptingConfig,
        runRequestByItemPathname
      );

      mainWindow.webContents.send('main:script-environment-update', {
        envVariables: scriptResult.envVariables,
        runtimeVariables: scriptResult.runtimeVariables,
        requestUid,
        collectionUid
      });

      mainWindow.webContents.send('main:global-environment-variables-update', {
        globalEnvironmentVariables: scriptResult.globalEnvironmentVariables
      });
    }

    // interpolate variables inside request
    interpolateVars(request, envVars, runtimeVariables, processEnvVars);

    // if this is a graphql request, parse the variables, only after interpolation
    // https://github.com/usebruno/bruno/issues/884
    if (request.mode === 'graphql') {
      request.data.variables = JSON.parse(request.data.variables);
    }

    // stringify the request url encoded params
    if (request.headers['content-type'] === 'application/x-www-form-urlencoded') {
      request.data = qs.stringify(request.data);
    }

    if (request.headers['content-type'] === 'multipart/form-data') {
      if (!(request.data instanceof FormData)) {
        let form = createFormData(request.data, collectionPath);
        request.data = form;
        extend(request.headers, form.getHeaders());
      }
    }

    return scriptResult;
  };

  const runPostResponse = async (
    request,
    response,
    requestUid,
    envVars,
    collectionPath,
    collectionRoot,
    collectionUid,
    runtimeVariables,
    processEnvVars,
    scriptingConfig,
    runRequestByItemPathname
  ) => {
    // run post-response vars
    const postResponseVars = get(request, 'vars.res', []);
    if (postResponseVars?.length) {
      const varsRuntime = new VarsRuntime({ runtime: scriptingConfig?.runtime });
      const result = varsRuntime.runPostResponseVars(
        postResponseVars,
        request,
        response,
        envVars,
        runtimeVariables,
        collectionPath,
        processEnvVars
      );

      if (result) {
        mainWindow.webContents.send('main:script-environment-update', {
          envVariables: result.envVariables,
          runtimeVariables: result.runtimeVariables,
          requestUid,
          collectionUid
        });

        mainWindow.webContents.send('main:global-environment-variables-update', {
          globalEnvironmentVariables: result.globalEnvironmentVariables
        });
      }

      if (result?.error) {
        mainWindow.webContents.send('main:display-error', result.error);
      }
    }

    // run post-response script
    const responseScript = get(request, 'script.res');
    let scriptResult;
    if (responseScript?.length) {
      const scriptRuntime = new ScriptRuntime({ runtime: scriptingConfig?.runtime });
      scriptResult = await scriptRuntime.runResponseScript(
        decomment(responseScript),
        request,
        response,
        envVars,
        runtimeVariables,
        collectionPath,
        onConsoleLog,
        processEnvVars,
        scriptingConfig,
        runRequestByItemPathname
      );

      mainWindow.webContents.send('main:script-environment-update', {
        envVariables: scriptResult.envVariables,
        runtimeVariables: scriptResult.runtimeVariables,
        requestUid,
        collectionUid
      });

      mainWindow.webContents.send('main:global-environment-variables-update', {
        globalEnvironmentVariables: scriptResult.globalEnvironmentVariables
      });
    }
    return scriptResult;
  };

  const runRequest = async ({ item, collection, environment, runtimeVariables, runInBackground = false }) => {
    const collectionUid = collection.uid;
    const collectionPath = collection.pathname;
    const cancelTokenUid = uuid();
    const requestUid = uuid();

    const runRequestByItemPathname = async (relativeItemPathname) => {
      return new Promise(async (resolve, reject) => {
        let itemPathname = path.join(collection?.pathname, relativeItemPathname);
        if (itemPathname && !itemPathname?.endsWith('.bru')) {
          itemPathname = `${itemPathname}.bru`;
        }
        const _item = findItemInCollectionByPathname(collection, itemPathname);
        if(_item) {
          const res = await runRequest({ item: _item, collection, environment, runtimeVariables, runInBackground: true });
          resolve(res);
        }
        reject(`bru.runRequest: invalid request path - ${itemPathname}`);
      });
    }

    !runInBackground && mainWindow.webContents.send('main:run-request-event', {
      type: 'request-queued',
      requestUid,
      collectionUid,
      itemUid: item.uid,
      cancelTokenUid
    });

    const collectionRoot = get(collection, 'root', {});
    const request = prepareRequest(item, collection);
    request.__bruno__executionMode = 'standalone';
    const envVars = getEnvVars(environment);
    const processEnvVars = getProcessEnvVars(collectionUid);
    const brunoConfig = getBrunoConfig(collectionUid);
    const scriptingConfig = get(brunoConfig, 'scripts', {});
    scriptingConfig.runtime = getJsSandboxRuntime(collection);

    try {
      const controller = new AbortController();
      request.signal = controller.signal;
      saveCancelToken(cancelTokenUid, controller);

      await runPreRequest(
        request,
        requestUid,
        envVars,
        collectionPath,
        collectionRoot,
        collectionUid,
        runtimeVariables,
        processEnvVars,
        scriptingConfig,
        runRequestByItemPathname
      );

      const axiosInstance = await configureRequest(
        collectionUid,
        request,
        envVars,
        runtimeVariables,
        processEnvVars,
        collectionPath
      );

      !runInBackground && mainWindow.webContents.send('main:run-request-event', {
        type: 'request-sent',
        requestSent: {
          url: request.url,
          method: request.method,
          headers: request.headers,
          data: safeParseJSON(safeStringifyJSON(request.data)),
          timestamp: Date.now()
        },
        collectionUid,
        itemUid: item.uid,
        requestUid,
        cancelTokenUid
      });

      let response, responseTime;
      try {
        /** @type {import('axios').AxiosResponse} */
        response = await axiosInstance(request);

        // Prevents the duration on leaking to the actual result
        responseTime = response.headers.get('request-duration');
        response.headers.delete('request-duration');
      } catch (error) {
        deleteCancelToken(cancelTokenUid);

        // if it's a cancel request, don't continue
        if (axios.isCancel(error)) {
          let error = new Error('Request cancelled');
          error.isCancel = true;
          return Promise.reject(error);
        }

        if (error?.response) {
          response = error.response;

          // Prevents the duration on leaking to the actual result
          responseTime = response.headers.get('request-duration');
          response.headers.delete('request-duration');
        } else {
          // if it's not a network error, don't continue
          return Promise.reject(error);
        }
      }

      // Continue with the rest of the request lifecycle - post response vars, script, assertions, tests

      const { data, dataBuffer } = parseDataFromResponse(response, request.__brunoDisableParsingResponseJson);
      response.data = data;

      response.responseTime = responseTime;

      // save cookies
      if (preferencesUtil.shouldStoreCookies()) {
        saveCookies(request.url, response.headers);
      }

      // send domain cookies to renderer
      const domainsWithCookies = await getDomainsWithCookies();

      mainWindow.webContents.send('main:cookies-update', safeParseJSON(safeStringifyJSON(domainsWithCookies)));

      await runPostResponse(
        request,
        response,
        requestUid,
        envVars,
        collectionPath,
        collectionRoot,
        collectionUid,
        runtimeVariables,
        processEnvVars,
        scriptingConfig,
        runRequestByItemPathname
      );

      // run assertions
      const assertions = get(request, 'assertions');
      if (assertions) {
        const assertRuntime = new AssertRuntime({ runtime: scriptingConfig?.runtime });
        const results = assertRuntime.runAssertions(
          assertions,
          request,
          response,
          envVars,
          runtimeVariables,
          processEnvVars
        );

        !runInBackground && mainWindow.webContents.send('main:run-request-event', {
          type: 'assertion-results',
          results: results,
          itemUid: item.uid,
          requestUid,
          collectionUid
        });
      }

      const testFile = get(request, 'tests');
      if (typeof testFile === 'string') {
        const testRuntime = new TestRuntime({ runtime: scriptingConfig?.runtime });
        const testResults = await testRuntime.runTests(
          decomment(testFile),
          request,
          response,
          envVars,
          runtimeVariables,
          collectionPath,
          onConsoleLog,
          processEnvVars,
          scriptingConfig,
          runRequestByItemPathname
        );

        !runInBackground && mainWindow.webContents.send('main:run-request-event', {
          type: 'test-results',
          results: testResults.results,
          itemUid: item.uid,
          requestUid,
          collectionUid
        });

        mainWindow.webContents.send('main:script-environment-update', {
          envVariables: testResults.envVariables,
          runtimeVariables: testResults.runtimeVariables,
          requestUid,
          collectionUid
        });

        mainWindow.webContents.send('main:global-environment-variables-update', {
          globalEnvironmentVariables: testResults.globalEnvironmentVariables
        });
      }

      return {
        status: response.status,
        statusText: response.statusText,
        headers: response.headers,
        data: response.data,
        dataBuffer: dataBuffer.toString('base64'),
        size: Buffer.byteLength(dataBuffer),
        duration: responseTime ?? 0
      };
    } catch (error) {
      deleteCancelToken(cancelTokenUid);

      return Promise.reject(error);
    }
  }

  // handler for sending http request
  ipcMain.handle('send-http-request', async (event, item, collection, environment, runtimeVariables) => {
    return await runRequest({ item, collection, environment, runtimeVariables });
  });

  ipcMain.handle('send-collection-oauth2-request', async (event, collection, environment, runtimeVariables) => {
    try {
      const collectionUid = collection.uid;
      const collectionPath = collection.pathname;
      const requestUid = uuid();

      const collectionRoot = get(collection, 'root', {});
      const _request = collectionRoot?.request;
<<<<<<< HEAD
      const request = prepareCollectionRequest(_request, collection, collectionPath);
      request.__bruno__executionMode = 'standalone';
=======
      const request = prepareRequest(_request, collectionRoot, collectionPath);

      // Script from this collection-level pseudo-request should be erased as it duplicates the collection script
      delete request.script;

>>>>>>> 3bd8f09c
      const envVars = getEnvVars(environment);
      const processEnvVars = getProcessEnvVars(collectionUid);
      const brunoConfig = getBrunoConfig(collectionUid);
      const scriptingConfig = get(brunoConfig, 'scripts', {});
      scriptingConfig.runtime = getJsSandboxRuntime(collection);

      await runPreRequest(
        request,
        requestUid,
        envVars,
        collectionPath,
        collectionRoot,
        collectionUid,
        runtimeVariables,
        processEnvVars,
        scriptingConfig
      );

      interpolateVars(request, envVars, collection.runtimeVariables, processEnvVars);
      await configureRequest(
        collection.uid,
        request,
        envVars,
        collection.runtimeVariables,
        processEnvVars,
        collectionPath
      );

      const response = request.authRequestResponse;
      // When credentials are loaded from cache, authRequestResponse has no data
      if (response.data) {
        const { data } = parseDataFromResponse(response, request.__brunoDisableParsingResponseJson);
        response.data = data;
      }

      await runPostResponse(
        request,
        response,
        requestUid,
        envVars,
        collectionPath,
        collectionRoot,
        collectionUid,
        runtimeVariables,
        processEnvVars,
        scriptingConfig
      );

      return {
        status: response.status,
        statusText: response.statusText,
        headers: response.headers,
        data: response.data,
        credentials: request.credentials
      };
    } catch (error) {
      return Promise.reject(error);
    }
  });

  ipcMain.handle('clear-oauth2-cache', async (event, uid) => {
    return new Promise((resolve, reject) => {
      try {
        const oauth2Store = new Oauth2Store();
        oauth2Store.clearSessionIdOfCollection(uid);
        resolve();
      } catch (err) {
        reject(new Error('Could not clear oauth2 cache'));
      }
    });
  });

  ipcMain.handle('read-oauth2-cached-credentials', async (event, uid) => {
    return new Promise((resolve, reject) => {
      try {
        const oauth2Store = new Oauth2Store();
        return resolve(oauth2Store.getOauth2DataOfCollection(uid).credentials ?? {});
      } catch (err) {
        reject(new Error('Could not read cached oauth2 credentials'));
      }
    });
  });

  ipcMain.handle('cancel-http-request', async (event, cancelTokenUid) => {
    return new Promise((resolve, reject) => {
      if (cancelTokenUid && cancelTokens[cancelTokenUid]) {
        cancelTokens[cancelTokenUid].abort();
        deleteCancelToken(cancelTokenUid);
        resolve();
      } else {
        reject(new Error('cancel token not found'));
      }
    });
  });

  ipcMain.handle('fetch-gql-schema', async (event, endpoint, environment, _request, collection) => {
    try {
      const envVars = getEnvVars(environment);
      const collectionRoot = get(collection, 'root', {});
      const request = prepareGqlIntrospectionRequest(endpoint, envVars, _request, collectionRoot);

      request.timeout = preferencesUtil.getRequestTimeout();

      if (!preferencesUtil.shouldVerifyTls()) {
        request.httpsAgent = new https.Agent({
          rejectUnauthorized: false
        });
      }

      const requestUid = uuid();
      const collectionPath = collection.pathname;
      const collectionUid = collection.uid;
      const runtimeVariables = collection.runtimeVariables;
      const processEnvVars = getProcessEnvVars(collectionUid);
      const brunoConfig = getBrunoConfig(collection.uid);
      const scriptingConfig = get(brunoConfig, 'scripts', {});
      scriptingConfig.runtime = getJsSandboxRuntime(collection);

      await runPreRequest(
        request,
        requestUid,
        envVars,
        collectionPath,
        collectionRoot,
        collectionUid,
        runtimeVariables,
        processEnvVars,
        scriptingConfig
      );

      interpolateVars(request, envVars, collection.runtimeVariables, processEnvVars);
      const axiosInstance = await configureRequest(
        collection.uid,
        request,
        envVars,
        collection.runtimeVariables,
        processEnvVars,
        collectionPath
      );
      const response = await axiosInstance(request);

      await runPostResponse(
        request,
        response,
        requestUid,
        envVars,
        collectionPath,
        collectionRoot,
        collectionUid,
        runtimeVariables,
        processEnvVars,
        scriptingConfig
      );

      return {
        status: response.status,
        statusText: response.statusText,
        headers: response.headers,
        data: response.data
      };
    } catch (error) {
      if (error.response) {
        return {
          status: error.response.status,
          statusText: error.response.statusText,
          headers: error.response.headers,
          data: error.response.data
        };
      }

      return Promise.reject(error);
    }
  });

  ipcMain.handle(
    'renderer:run-collection-folder',
    async (event, folder, collection, environment, runtimeVariables, recursive, delay) => {
      const collectionUid = collection.uid;
      const collectionPath = collection.pathname;
      const folderUid = folder ? folder.uid : null;
      const cancelTokenUid = uuid();
      const brunoConfig = getBrunoConfig(collectionUid);
      const scriptingConfig = get(brunoConfig, 'scripts', {});
      scriptingConfig.runtime = getJsSandboxRuntime(collection);
      const collectionRoot = get(collection, 'root', {});
      let stopRunnerExecution = false;

      const abortController = new AbortController();
      saveCancelToken(cancelTokenUid, abortController);

      const runRequestByItemPathname = async (relativeItemPathname) => {
        return new Promise(async (resolve, reject) => {
          let itemPathname = path.join(collection?.pathname, relativeItemPathname);
          if (itemPathname && !itemPathname?.endsWith('.bru')) {
            itemPathname = `${itemPathname}.bru`;
          }
          const _item = findItemInCollectionByPathname(collection, itemPathname);
          if(_item) {
            const res = await runRequest({ item: _item, collection, environment, runtimeVariables, runInBackground: true });
            resolve(res);
          }
          reject(`bru.runRequest: invalid request path - ${itemPathname}`);
        });
      }

      if (!folder) {
        folder = collection;
      }

      mainWindow.webContents.send('main:run-folder-event', {
        type: 'testrun-started',
        isRecursive: recursive,
        collectionUid,
        folderUid,
        cancelTokenUid
      });

      try {
        const envVars = getEnvVars(environment);
        let folderRequests = [];

        if (recursive) {
          let sortedFolder = sortFolder(folder);
          folderRequests = getAllRequestsInFolderRecursively(sortedFolder);
        } else {
          each(folder.items, (item) => {
            if (item.request) {
              folderRequests.push(item);
            }
          });

          // sort requests by seq property
          folderRequests.sort((a, b) => {
            return a.seq - b.seq;
          });
        }

        let currentRequestIndex = 0;
        let nJumps = 0; // count the number of jumps to avoid infinite loops
        while (currentRequestIndex < folderRequests.length) {
          // user requested to cancel runner
          if (abortController.signal.aborted) {
            let error = new Error('Runner execution cancelled');
            error.isCancel = true;
            throw error;
          }

          stopRunnerExecution = false;

          const item = cloneDeep(folderRequests[currentRequestIndex]);
          let nextRequestName;
          const itemUid = item.uid;
          const eventData = {
            collectionUid,
            folderUid,
            itemUid
          };

          let timeStart;
          let timeEnd;

          mainWindow.webContents.send('main:run-folder-event', {
            type: 'request-queued',
            ...eventData
          });

          const request = prepareRequest(item, collection);
          request.__bruno__executionMode = 'runner';
          
          const requestUid = uuid();
          const processEnvVars = getProcessEnvVars(collectionUid);

          try {
            const preRequestScriptResult = await runPreRequest(
              request,
              requestUid,
              envVars,
              collectionPath,
              collectionRoot,
              collectionUid,
              runtimeVariables,
              processEnvVars,
              scriptingConfig,
              runRequestByItemPathname
            );

            if (preRequestScriptResult?.nextRequestName !== undefined) {
              nextRequestName = preRequestScriptResult.nextRequestName;
            }

            if (preRequestScriptResult?.stopExecution) {
              stopRunnerExecution = true;
            }

            if (preRequestScriptResult?.skipRequest) {
              mainWindow.webContents.send('main:run-folder-event', {
                type: 'runner-request-skipped',
                error: 'Request has been skipped from pre-request script',
                responseReceived: {
                  status: 'skipped',
                  statusText: 'request skipped via pre-request script',
                  data: null
                },
                ...eventData
              });
              currentRequestIndex++;
              continue;
            }

            // todo:
            // i have no clue why electron can't send the request object
            // without safeParseJSON(safeStringifyJSON(request.data))
            mainWindow.webContents.send('main:run-folder-event', {
              type: 'request-sent',
              requestSent: {
                url: request.url,
                method: request.method,
                headers: request.headers,
                data: safeParseJSON(safeStringifyJSON(request.data))
              },
              ...eventData
            });

            request.signal = abortController.signal;
            const axiosInstance = await configureRequest(
              collectionUid,
              request,
              envVars,
              runtimeVariables,
              processEnvVars,
              collectionPath
            );

            timeStart = Date.now();
            let response, responseTime;
            try {
              if (delay && !Number.isNaN(delay) && delay > 0) {
                const delayPromise = new Promise((resolve) => setTimeout(resolve, delay));

                const cancellationPromise = new Promise((_, reject) => {
                  abortController.signal.addEventListener('abort', () => {
                    reject(new Error('Cancelled'));
                  });
                });

                await Promise.race([delayPromise, cancellationPromise]);
              }

              /** @type {import('axios').AxiosResponse} */
              response = await axiosInstance(request);
              timeEnd = Date.now();

              const { data, dataBuffer } = parseDataFromResponse(response, request.__brunoDisableParsingResponseJson);
              response.data = data;
              response.responseTime = response.headers.get('request-duration');

              // save cookies
              if (preferencesUtil.shouldStoreCookies()) {
                saveCookies(request.url, response.headers);
              }

              // send domain cookies to renderer
              const domainsWithCookies = await getDomainsWithCookies();

              mainWindow.webContents.send('main:cookies-update', safeParseJSON(safeStringifyJSON(domainsWithCookies)));

              mainWindow.webContents.send('main:run-folder-event', {
                type: 'response-received',
                responseReceived: {
                  status: response.status,
                  statusText: response.statusText,
                  headers: response.headers,
                  duration: timeEnd - timeStart,
                  dataBuffer: dataBuffer.toString('base64'),
                  size: Buffer.byteLength(dataBuffer),
                  data: response.data,
                  responseTime: response.headers.get('request-duration')
                },
                ...eventData
              });
            } catch (error) {
              if (error?.response && !axios.isCancel(error)) {
                const { data, dataBuffer } = parseDataFromResponse(error.response);
                error.response.data = data;

                timeEnd = Date.now();
                response = {
                  status: error.response.status,
                  statusText: error.response.statusText,
                  headers: error.response.headers,
                  duration: timeEnd - timeStart,
                  dataBuffer: dataBuffer.toString('base64'),
                  size: Buffer.byteLength(dataBuffer),
                  data: error.response.data,
                  responseTime: error.response.headers.get('request-duration')
                };

                // if we get a response from the server, we consider it as a success
                mainWindow.webContents.send('main:run-folder-event', {
                  type: 'response-received',
                  error: error ? error.message : 'An error occurred while running the request',
                  responseReceived: response,
                  ...eventData
                });
              } else {
                // if it's not a network error, don't continue
                throw Promise.reject(error);
              }
            }

            const postRequestScriptResult = await runPostResponse(
              request,
              response,
              requestUid,
              envVars,
              collectionPath,
              collectionRoot,
              collectionUid,
              runtimeVariables,
              processEnvVars,
              scriptingConfig,
              runRequestByItemPathname
            );

            if (postRequestScriptResult?.nextRequestName !== undefined) {
              nextRequestName = postRequestScriptResult.nextRequestName;
            }

            if (postRequestScriptResult?.stopExecution) {
              stopRunnerExecution = true;
            }

            // run assertions
            const assertions = get(item, 'request.assertions');
            if (assertions) {
              const assertRuntime = new AssertRuntime({ runtime: scriptingConfig?.runtime });
              const results = assertRuntime.runAssertions(
                assertions,
                request,
                response,
                envVars,
                runtimeVariables,
                processEnvVars
              );

              mainWindow.webContents.send('main:run-folder-event', {
                type: 'assertion-results',
                assertionResults: results,
                itemUid: item.uid,
                collectionUid
              });
            }

            const testFile = get(request, 'tests');
            if (typeof testFile === 'string') {
              const testRuntime = new TestRuntime({ runtime: scriptingConfig?.runtime });
              const testResults = await testRuntime.runTests(
                decomment(testFile),
                request,
                response,
                envVars,
                runtimeVariables,
                collectionPath,
                onConsoleLog,
                processEnvVars,
                scriptingConfig,
                runRequestByItemPathname
              );

              if (testResults?.nextRequestName !== undefined) {
                nextRequestName = testResults.nextRequestName;
              }

              mainWindow.webContents.send('main:run-folder-event', {
                type: 'test-results',
                testResults: testResults.results,
                ...eventData
              });

              mainWindow.webContents.send('main:script-environment-update', {
                envVariables: testResults.envVariables,
                runtimeVariables: testResults.runtimeVariables,
                collectionUid
              });

              mainWindow.webContents.send('main:global-environment-variables-update', {
                globalEnvironmentVariables: testResults.globalEnvironmentVariables
              });
            }
          } catch (error) {
            mainWindow.webContents.send('main:run-folder-event', {
              type: 'error',
              error: error ? error.message : 'An error occurred while running the request',
              responseReceived: {},
              ...eventData
            });
          }

          if (stopRunnerExecution) {
            deleteCancelToken(cancelTokenUid);
            mainWindow.webContents.send('main:run-folder-event', {
              type: 'testrun-ended',
              collectionUid,
              folderUid,
              statusText: 'collection run was terminated!'
            });
            break;
          }

          if (nextRequestName !== undefined) {
            nJumps++;
            if (nJumps > 10000) {
              throw new Error('Too many jumps, possible infinite loop');
            }
            if (nextRequestName === null) {
              break;
            }
            const nextRequestIdx = folderRequests.findIndex((request) => request.name === nextRequestName);
            if (nextRequestIdx >= 0) {
              currentRequestIndex = nextRequestIdx;
            } else {
              console.error("Could not find request with name '" + nextRequestName + "'");
              currentRequestIndex++;
            }
          } else {
            currentRequestIndex++;
          }
        }

        deleteCancelToken(cancelTokenUid);
        mainWindow.webContents.send('main:run-folder-event', {
          type: 'testrun-ended',
          collectionUid,
          folderUid
        });
      } catch (error) {
        deleteCancelToken(cancelTokenUid);
        mainWindow.webContents.send('main:run-folder-event', {
          type: 'testrun-ended',
          collectionUid,
          folderUid,
          error: error && !error.isCancel ? error : null
        });
      }
    }
  );

  // save response to file
  ipcMain.handle('renderer:save-response-to-file', async (event, response, url) => {
    try {
      const getHeaderValue = (headerName) => {
        const headersArray = typeof response.headers === 'object' ? Object.entries(response.headers) : [];

        if (headersArray.length > 0) {
          const header = headersArray.find((header) => header[0] === headerName);
          if (header && header.length > 1) {
            return header[1];
          }
        }
      };

      const getFileNameFromContentDispositionHeader = () => {
        const contentDisposition = getHeaderValue('content-disposition');
        try {
          const disposition = contentDispositionParser.parse(contentDisposition);
          return disposition && disposition.parameters['filename'];
        } catch (error) { }
      };

      const getFileNameFromUrlPath = () => {
        const lastPathLevel = new URL(url).pathname.split('/').pop();
        if (lastPathLevel && /\..+/.exec(lastPathLevel)) {
          return lastPathLevel;
        }
      };

      const getFileNameBasedOnContentTypeHeader = () => {
        const contentType = getHeaderValue('content-type');
        const extension = (contentType && mime.extension(contentType)) || 'txt';
        return `response.${extension}`;
      };

      const getEncodingFormat = () => {
        const contentType = getHeaderValue('content-type');
        const extension = mime.extension(contentType) || 'txt';
        return ['json', 'xml', 'html', 'yml', 'yaml', 'txt'].includes(extension) ? 'utf-8' : 'base64';
      };

      const determineFileName = () => {
        return (
          getFileNameFromContentDispositionHeader() || getFileNameFromUrlPath() || getFileNameBasedOnContentTypeHeader()
        );
      };

      const fileName = determineFileName();
      const filePath = await chooseFileToSave(mainWindow, fileName);
      if (filePath) {
        const encoding = getEncodingFormat();
        const data = Buffer.from(response.dataBuffer, 'base64')
        if (encoding === 'utf-8') {
          await writeFile(filePath, data);
        } else {
          await writeBinaryFile(filePath, data);
        }
      }
    } catch (error) {
      return Promise.reject(error);
    }
  });
};

module.exports = registerNetworkIpc;
module.exports.configureRequest = configureRequest;<|MERGE_RESOLUTION|>--- conflicted
+++ resolved
@@ -763,16 +763,8 @@
 
       const collectionRoot = get(collection, 'root', {});
       const _request = collectionRoot?.request;
-<<<<<<< HEAD
       const request = prepareCollectionRequest(_request, collection, collectionPath);
       request.__bruno__executionMode = 'standalone';
-=======
-      const request = prepareRequest(_request, collectionRoot, collectionPath);
-
-      // Script from this collection-level pseudo-request should be erased as it duplicates the collection script
-      delete request.script;
-
->>>>>>> 3bd8f09c
       const envVars = getEnvVars(environment);
       const processEnvVars = getProcessEnvVars(collectionUid);
       const brunoConfig = getBrunoConfig(collectionUid);
