--- conflicted
+++ resolved
@@ -21,15 +21,26 @@
   }
 
   if (request.auth) {
-    if (request.auth.mode === 'basic') {
-      axiosRequest.auth = {
-        username: get(request, 'auth.basic.username'),
-        password: get(request, 'auth.basic.password')
-      };
-    }
-
-    if (request.auth.mode === 'bearer') {
-      axiosRequest.headers['authorization'] = `Bearer ${get(request, 'auth.bearer.token')}`;
+    switch (request.auth.mode) {
+      case 'awsv4':
+        axiosRequest.awsv4config = {
+          accessKeyId: get(request, 'auth.awsv4.accessKeyId'),
+          secretAccessKey: get(request, 'auth.awsv4.secretAccessKey'),
+          sessionToken: get(request, 'auth.awsv4.sessionToken'),
+          service: get(request, 'auth.awsv4.service'),
+          region: get(request, 'auth.awsv4.region'),
+          profileName: get(request, 'auth.awsv4.profileName')
+        };
+        break;
+      case 'basic':
+        axiosRequest.auth = {
+          username: get(request, 'auth.basic.username'),
+          password: get(request, 'auth.basic.password')
+        };
+        break;
+      case 'bearer':
+        axiosRequest.headers['authorization'] = `Bearer ${get(request, 'auth.bearer.token')}`;
+        break;
     }
   }
 
@@ -65,34 +76,7 @@
     headers: headers
   };
 
-<<<<<<< HEAD
-  // Authentication
-  if (request.auth) {
-    switch (request.auth.mode) {
-      case 'awsv4':
-        axiosRequest.awsv4config = {
-          accessKeyId: get(request, 'auth.awsv4.accessKeyId'),
-          secretAccessKey: get(request, 'auth.awsv4.secretAccessKey'),
-          sessionToken: get(request, 'auth.awsv4.sessionToken'),
-          service: get(request, 'auth.awsv4.service'),
-          region: get(request, 'auth.awsv4.region'),
-          profileName: get(request, 'auth.awsv4.profileName')
-        };
-        break;
-      case 'basic':
-        axiosRequest.auth = {
-          username: get(request, 'auth.basic.username'),
-          password: get(request, 'auth.basic.password')
-        };
-        break;
-      case 'bearer':
-        axiosRequest.headers['authorization'] = `Bearer ${get(request, 'auth.bearer.token')}`;
-        break;
-    }
-  }
-=======
   axiosRequest = setAuthHeaders(axiosRequest, request, collectionRoot);
->>>>>>> 36caa5c2
 
   if (request.body.mode === 'json') {
     if (!contentTypeDefined) {
