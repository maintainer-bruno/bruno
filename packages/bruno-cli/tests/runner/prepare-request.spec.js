--- conflicted
+++ resolved
@@ -6,29 +6,19 @@
   describe('Decomments request body', () => {
     it('If request body is valid JSON', async () => {
       const body = { mode: 'json', json: '{\n"test": "{{someVar}}" // comment\n}' };
-<<<<<<< HEAD
       const expected = `{
 \"test\": \"{{someVar}}\" 
 }`;
-      const result = prepareRequest({ body });
-=======
-      const expected = { test: '{{someVar}}' };
       const result = prepareRequest({ request: { body } });
->>>>>>> 57d86eb1
       expect(result.data).toEqual(expected);
     });
 
     it('If request body is not valid JSON', async () => {
       const body = { mode: 'json', json: '{\n"test": {{someVar}} // comment\n}' };
-<<<<<<< HEAD
       const expected = `{
 \"test\": {{someVar}} 
 }`;
-      const result = prepareRequest({ body });
-=======
-      const expected = '{\n"test": {{someVar}} \n}';
       const result = prepareRequest({ request: { body } });
->>>>>>> 57d86eb1
       expect(result.data).toEqual(expected);
     });
   });
