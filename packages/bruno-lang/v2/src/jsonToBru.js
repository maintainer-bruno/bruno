const _ = require('lodash');

const { indentString } = require('../../v1/src/utils');

const enabled = (items = []) => items.filter((item) => item.enabled);
const disabled = (items = []) => items.filter((item) => !item.enabled);

// remove the last line if two new lines are found
const stripLastLine = (text) => {
  if (!text || !text.length) return text;

  return text.replace(/(\r?\n)$/, '');
};

const getValueString = (value) => {
  const hasNewLines = value?.includes('\n');

  if (!hasNewLines) {
    return value;
  }

  // Add one level of indentation to the contents of the multistring
  const indentedLines = value
    .split('\n')
    .map((line) => `  ${line}`)
    .join('\n');

  // Join the lines back together with newline characters and enclose them in triple single quotes
  return `'''\n${indentedLines}\n'''`;
};

const jsonToBru = (json) => {
  const { meta, http, params, headers, auth, body, script, tests, vars, assertions, docs } = json;

  let bru = '';

  if (meta) {
    bru += 'meta {\n';
    for (const key in meta) {
      bru += `  ${key}: ${meta[key]}\n`;
    }
    bru += '}\n\n';
  }

  if (http && http.method) {
    bru += `${http.method} {
  url: ${http.url}`;

    if (http.body && http.body.length) {
      bru += `
  body: ${http.body}`;
    }

    if (http.auth && http.auth.length) {
      bru += `
  auth: ${http.auth}`;
    }

    bru += `
}

`;
  }

  if (params && params.length) {
    const queryParams = params.filter((param) => param.type === 'query');
    const pathParams = params.filter((param) => param.type === 'path');

    if (queryParams.length) {
      bru += 'params:query {';
      if (enabled(queryParams).length) {
        bru += `\n${indentString(
          enabled(queryParams)
            .map((item) => `${item.name}: ${item.value}`)
            .join('\n')
        )}`;
      }

      if (disabled(queryParams).length) {
        bru += `\n${indentString(
          disabled(queryParams)
            .map((item) => `~${item.name}: ${item.value}`)
            .join('\n')
        )}`;
      }

      bru += '\n}\n\n';
    }

    if (pathParams.length) {
      bru += 'params:path {';

      bru += `\n${indentString(pathParams.map((item) => `${item.name}: ${item.value}`).join('\n'))}`;

      bru += '\n}\n\n';
    }
  }

  if (headers && headers.length) {
    bru += 'headers {';
    if (enabled(headers).length) {
      bru += `\n${indentString(
        enabled(headers)
          .map((item) => `${item.name}: ${item.value}`)
          .join('\n')
      )}`;
    }

    if (disabled(headers).length) {
      bru += `\n${indentString(
        disabled(headers)
          .map((item) => `~${item.name}: ${item.value}`)
          .join('\n')
      )}`;
    }

    bru += '\n}\n\n';
  }

  if (auth && auth.awsv4) {
    bru += `auth:awsv4 {
${indentString(`accessKeyId: ${auth?.awsv4?.accessKeyId || ''}`)}
${indentString(`secretAccessKey: ${auth?.awsv4?.secretAccessKey || ''}`)}
${indentString(`sessionToken: ${auth?.awsv4?.sessionToken || ''}`)}
${indentString(`service: ${auth?.awsv4?.service || ''}`)}
${indentString(`region: ${auth?.awsv4?.region || ''}`)}
${indentString(`profileName: ${auth?.awsv4?.profileName || ''}`)}
}

`;
  }

  if (auth && auth.basic) {
    bru += `auth:basic {
${indentString(`username: ${auth?.basic?.username || ''}`)}
${indentString(`password: ${auth?.basic?.password || ''}`)}
}

`;
  }

  if (auth && auth.bearer) {
    bru += `auth:bearer {
${indentString(`token: ${auth?.bearer?.token || ''}`)}
}

`;
  }

  if (auth && auth.digest) {
    bru += `auth:digest {
${indentString(`username: ${auth?.digest?.username || ''}`)}
${indentString(`password: ${auth?.digest?.password || ''}`)}
}

`;
  }

  if (auth && auth.oauth2) {
    switch (auth?.oauth2?.grantType) {
      case 'password':
        bru += `auth:oauth2 {
${indentString(`grant_type: password`)}
${indentString(`access_token_url: ${auth?.oauth2?.accessTokenUrl || ''}`)}
${indentString(`username: ${auth?.oauth2?.username || ''}`)}
${indentString(`password: ${auth?.oauth2?.password || ''}`)}
${indentString(`client_id: ${auth?.oauth2?.clientId || ''}`)}
${indentString(`client_secret: ${auth?.oauth2?.clientSecret || ''}`)}
${indentString(`scope: ${auth?.oauth2?.scope || ''}`)}
}

`;
        break;
      case 'authorization_code':
        bru += `auth:oauth2 {
${indentString(`grant_type: authorization_code`)}
${indentString(`callback_url: ${auth?.oauth2?.callbackUrl || ''}`)}
${indentString(`authorization_url: ${auth?.oauth2?.authorizationUrl || ''}`)}
${indentString(`access_token_url: ${auth?.oauth2?.accessTokenUrl || ''}`)}
${indentString(`client_id: ${auth?.oauth2?.clientId || ''}`)}
${indentString(`client_secret: ${auth?.oauth2?.clientSecret || ''}`)}
${indentString(`scope: ${auth?.oauth2?.scope || ''}`)}
${indentString(`state: ${auth?.oauth2?.state || ''}`)}
${indentString(`pkce: ${(auth?.oauth2?.pkce || false).toString()}`)}
}

`;
        break;
      case 'client_credentials':
        bru += `auth:oauth2 {
${indentString(`grant_type: client_credentials`)}
${indentString(`access_token_url: ${auth?.oauth2?.accessTokenUrl || ''}`)}
${indentString(`client_id: ${auth?.oauth2?.clientId || ''}`)}
${indentString(`client_secret: ${auth?.oauth2?.clientSecret || ''}`)}
${indentString(`scope: ${auth?.oauth2?.scope || ''}`)}
}

`;
        break;
    }
  }

  if (body && body.json && body.json.length) {
    bru += `body:json {
${indentString(body.json)}
}

`;
  }

  if (body && body.text && body.text.length) {
    bru += `body:text {
${indentString(body.text)}
}

`;
  }

  if (body && body.xml && body.xml.length) {
    bru += `body:xml {
${indentString(body.xml)}
}

`;
  }

  if (body && body.sparql && body.sparql.length) {
    bru += `body:sparql {
${indentString(body.sparql)}
}

`;
  }

  if (body && body.formUrlEncoded && body.formUrlEncoded.length) {
    bru += `body:form-urlencoded {\n`;

    if (enabled(body.formUrlEncoded).length) {
      const enabledValues = enabled(body.formUrlEncoded)
        .map((item) => `${item.name}: ${getValueString(item.value)}`)
        .join('\n');
      bru += `${indentString(enabledValues)}\n`;
    }

    if (disabled(body.formUrlEncoded).length) {
      const disabledValues = disabled(body.formUrlEncoded)
        .map((item) => `~${item.name}: ${getValueString(item.value)}`)
        .join('\n');
      bru += `${indentString(disabledValues)}\n`;
    }

    bru += '}\n\n';
  }

  if (body && body.multipartForm && body.multipartForm.length) {
    bru += `body:multipart-form {`;
    const multipartForms = enabled(body.multipartForm).concat(disabled(body.multipartForm));

    if (multipartForms.length) {
      bru += `\n${indentString(
        multipartForms
          .map((item) => {
            const enabled = item.enabled ? '' : '~';
<<<<<<< HEAD
            const contentType =
              item.contentType && item.contentType !== '' ? ' (Content-Type=' + item.contentType + ')' : '';

=======
>>>>>>> 1c0ff134
            if (item.type === 'text') {
              return `${enabled}${item.name}: ${getValueString(item.value)}${contentType}`;
            }

            if (item.type === 'file') {
              let filepaths = item.value || [];
              let filestr = filepaths.join('|');
              const value = `@file(${filestr})`;
              return `${enabled}${item.name}: ${value}${contentType}`;
            }
          })
          .join('\n')
      )}`;
    }

    bru += '\n}\n\n';
  }

  if (body && body.graphql && body.graphql.query) {
    bru += `body:graphql {\n`;
    bru += `${indentString(body.graphql.query)}`;
    bru += '\n}\n\n';
  }

  if (body && body.graphql && body.graphql.variables) {
    bru += `body:graphql:vars {\n`;
    bru += `${indentString(body.graphql.variables)}`;
    bru += '\n}\n\n';
  }

  let reqvars = _.get(vars, 'req');
  let resvars = _.get(vars, 'res');
  if (reqvars && reqvars.length) {
    const varsEnabled = _.filter(reqvars, (v) => v.enabled && !v.local);
    const varsDisabled = _.filter(reqvars, (v) => !v.enabled && !v.local);
    const varsLocalEnabled = _.filter(reqvars, (v) => v.enabled && v.local);
    const varsLocalDisabled = _.filter(reqvars, (v) => !v.enabled && v.local);

    bru += `vars:pre-request {`;

    if (varsEnabled.length) {
      bru += `\n${indentString(varsEnabled.map((item) => `${item.name}: ${item.value}`).join('\n'))}`;
    }

    if (varsLocalEnabled.length) {
      bru += `\n${indentString(varsLocalEnabled.map((item) => `@${item.name}: ${item.value}`).join('\n'))}`;
    }

    if (varsDisabled.length) {
      bru += `\n${indentString(varsDisabled.map((item) => `~${item.name}: ${item.value}`).join('\n'))}`;
    }

    if (varsLocalDisabled.length) {
      bru += `\n${indentString(varsLocalDisabled.map((item) => `~@${item.name}: ${item.value}`).join('\n'))}`;
    }

    bru += '\n}\n\n';
  }
  if (resvars && resvars.length) {
    const varsEnabled = _.filter(resvars, (v) => v.enabled && !v.local);
    const varsDisabled = _.filter(resvars, (v) => !v.enabled && !v.local);
    const varsLocalEnabled = _.filter(resvars, (v) => v.enabled && v.local);
    const varsLocalDisabled = _.filter(resvars, (v) => !v.enabled && v.local);

    bru += `vars:post-response {`;

    if (varsEnabled.length) {
      bru += `\n${indentString(varsEnabled.map((item) => `${item.name}: ${item.value}`).join('\n'))}`;
    }

    if (varsLocalEnabled.length) {
      bru += `\n${indentString(varsLocalEnabled.map((item) => `@${item.name}: ${item.value}`).join('\n'))}`;
    }

    if (varsDisabled.length) {
      bru += `\n${indentString(varsDisabled.map((item) => `~${item.name}: ${item.value}`).join('\n'))}`;
    }

    if (varsLocalDisabled.length) {
      bru += `\n${indentString(varsLocalDisabled.map((item) => `~@${item.name}: ${item.value}`).join('\n'))}`;
    }

    bru += '\n}\n\n';
  }

  if (assertions && assertions.length) {
    bru += `assert {`;

    if (enabled(assertions).length) {
      bru += `\n${indentString(
        enabled(assertions)
          .map((item) => `${item.name}: ${item.value}`)
          .join('\n')
      )}`;
    }

    if (disabled(assertions).length) {
      bru += `\n${indentString(
        disabled(assertions)
          .map((item) => `~${item.name}: ${item.value}`)
          .join('\n')
      )}`;
    }

    bru += '\n}\n\n';
  }

  if (script && script.req && script.req.length) {
    bru += `script:pre-request {
${indentString(script.req)}
}

`;
  }

  if (script && script.res && script.res.length) {
    bru += `script:post-response {
${indentString(script.res)}
}

`;
  }

  if (tests && tests.length) {
    bru += `tests {
${indentString(tests)}
}

`;
  }

  if (docs && docs.length) {
    bru += `docs {
${indentString(docs)}
}

`;
  }

  return stripLastLine(bru);
};

module.exports = jsonToBru;

// alternative to writing the below code to avoif undefined<|MERGE_RESOLUTION|>--- conflicted
+++ resolved
@@ -261,12 +261,9 @@
         multipartForms
           .map((item) => {
             const enabled = item.enabled ? '' : '~';
-<<<<<<< HEAD
             const contentType =
               item.contentType && item.contentType !== '' ? ' (Content-Type=' + item.contentType + ')' : '';
 
-=======
->>>>>>> 1c0ff134
             if (item.type === 'text') {
               return `${enabled}${item.name}: ${getValueString(item.value)}${contentType}`;
             }
