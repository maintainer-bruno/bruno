const _ = require('lodash');
const fs = require('fs');
const fsExtra = require('fs-extra');
const os = require('os');
const path = require('path');
const { ipcMain, shell, dialog, app } = require('electron');
const { envJsonToBru, bruToJson, jsonToBru, jsonToBruViaWorker, collectionBruToJson, jsonToCollectionBru, bruToJsonViaWorker } = require('../bru');

const {
  writeFile,
  hasBruExtension,
  isDirectory,
  browseDirectory,
  browseFiles,
  createDirectory,
  searchForBruFiles,
  sanitizeName,
  isWSLPath,
  safeToRename,
  isWindowsOS,
  validateName,
  hasSubDirectories,
  getCollectionStats,
  sizeInMB,
  safeWriteFileSync
} = require('../utils/filesystem');
const { openCollectionDialog } = require('../app/collections');
const { generateUidBasedOnHash, stringifyJson, safeParseJSON, safeStringifyJSON } = require('../utils/common');
const { moveRequestUid, deleteRequestUid } = require('../cache/requestUids');
const { deleteCookiesForDomain, getDomainsWithCookies, addCookieForDomain, modifyCookieForDomain, parseCookieString, createCookieString, deleteCookie } = require('../utils/cookies');
const EnvironmentSecretsStore = require('../store/env-secrets');
const CollectionSecurityStore = require('../store/collection-security');
const UiStateSnapshotStore = require('../store/ui-state-snapshot');
<<<<<<< HEAD
const Oauth2Store = require('../store/oauth2');
const interpolateVars = require('./network/interpolate-vars');
const { getEnvVars, getTreePathFromCollectionToItem, mergeVars } = require('../utils/collection');
const { getProcessEnvVars } = require('../store/process-env');
const { getOAuth2TokenUsingAuthorizationCode, getOAuth2TokenUsingClientCredentials, getOAuth2TokenUsingPasswordCredentials, refreshOauth2Token } = require('../utils/oauth2');
const { configureRequestWithCertsAndProxy } = require('./network');
=======
const { parseBruFileMeta, hydrateRequestWithUuid } = require('../utils/collection');
>>>>>>> 7ae33d05

const environmentSecretsStore = new EnvironmentSecretsStore();
const collectionSecurityStore = new CollectionSecurityStore();
const uiStateSnapshotStore = new UiStateSnapshotStore();

// size and file count limits to determine whether the bru files in the collection should be loaded asynchronously or not.
const MAX_COLLECTION_SIZE_IN_MB = 20;
const MAX_SINGLE_FILE_SIZE_IN_COLLECTION_IN_MB = 5;
const MAX_COLLECTION_FILES_COUNT = 2000;

const envHasSecrets = (environment = {}) => {
  const secrets = _.filter(environment.variables, (v) => v.secret);

  return secrets && secrets.length > 0;
};

const registerRendererEventHandlers = (mainWindow, watcher, lastOpenedCollections) => {
  // browse directory
  ipcMain.handle('renderer:browse-directory', async (event, pathname, request) => {
    try {
      return await browseDirectory(mainWindow);
    } catch (error) {
      return Promise.reject(error);
    }
  });

  // browse directory for file
  ipcMain.handle('renderer:browse-files', async (_, filters, properties) => {
    try {
      return await browseFiles(mainWindow, filters, properties); 
    } catch (error) {
      throw error;
    }
  });

  // create collection
  ipcMain.handle(
    'renderer:create-collection',
    async (event, collectionName, collectionFolderName, collectionLocation) => {
      try {
        collectionFolderName = sanitizeName(collectionFolderName);
        const dirPath = path.join(collectionLocation, collectionFolderName);
        if (fs.existsSync(dirPath)) {
          const files = fs.readdirSync(dirPath);

          if (files.length > 0) {
            throw new Error(`collection: ${dirPath} already exists and is not empty`);
          }
        }

        if (!validateName(path.basename(dirPath))) {
          throw new Error(`collection: invalid pathname - ${dirPath}`);
        }

        if (!fs.existsSync(dirPath)) {
          await createDirectory(dirPath);
        }

        const uid = generateUidBasedOnHash(dirPath);
        const brunoConfig = {
          version: '1',
          name: collectionName,
          type: 'collection',
          ignore: ['node_modules', '.git']
        };
        const content = await stringifyJson(brunoConfig);
        await writeFile(path.join(dirPath, 'bruno.json'), content);

        const { size, filesCount } = await getCollectionStats(dirPath);
        brunoConfig.size = size;
        brunoConfig.filesCount = filesCount;

        mainWindow.webContents.send('main:collection-opened', dirPath, uid, brunoConfig);
        ipcMain.emit('main:collection-opened', mainWindow, dirPath, uid, brunoConfig);
      } catch (error) {
        return Promise.reject(error);
      }
    }
  );
  // clone collection
  ipcMain.handle(
    'renderer:clone-collection',
    async (event, collectionName, collectionFolderName, collectionLocation, previousPath) => {
      collectionFolderName = sanitizeName(collectionFolderName);
      const dirPath = path.join(collectionLocation, collectionFolderName);
      if (fs.existsSync(dirPath)) {
        throw new Error(`collection: ${dirPath} already exists`);
      }

      if (!validateName(path.basename(dirPath))) {
        throw new Error(`collection: invalid pathname - ${dirPath}`);
      }

      // create dir
      await createDirectory(dirPath);
      const uid = generateUidBasedOnHash(dirPath);

      // open the bruno.json of previousPath
      const brunoJsonFilePath = path.join(previousPath, 'bruno.json');
      const content = fs.readFileSync(brunoJsonFilePath, 'utf8');

      // Change new name of collection
      let brunoConfig = JSON.parse(content);
      brunoConfig.name = collectionName;
      const cont = await stringifyJson(brunoConfig);

      // write the bruno.json to new dir
      await writeFile(path.join(dirPath, 'bruno.json'), cont);

      // Now copy all the files with extension name .bru along with the dir
      const files = searchForBruFiles(previousPath);

      for (const sourceFilePath of files) {
        const relativePath = path.relative(previousPath, sourceFilePath);
        const newFilePath = path.join(dirPath, relativePath);

        // handle dir of files
        fs.mkdirSync(path.dirname(newFilePath), { recursive: true });
        // copy each files
        fs.copyFileSync(sourceFilePath, newFilePath);
      }

      const { size, filesCount } = await getCollectionStats(dirPath);
      brunoConfig.size = size;
      brunoConfig.filesCount = filesCount;

      mainWindow.webContents.send('main:collection-opened', dirPath, uid, brunoConfig);
      ipcMain.emit('main:collection-opened', mainWindow, dirPath, uid);
    }
  );
  // rename collection
  ipcMain.handle('renderer:rename-collection', async (event, newName, collectionPathname) => {
    try {
      const brunoJsonFilePath = path.join(collectionPathname, 'bruno.json');
      const content = fs.readFileSync(brunoJsonFilePath, 'utf8');
      const json = JSON.parse(content);

      json.name = newName;

      const newContent = await stringifyJson(json);
      await writeFile(brunoJsonFilePath, newContent);

      // todo: listen for bruno.json changes and handle it in watcher
      // the app will change the name of the collection after parsing the bruno.json file contents
      mainWindow.webContents.send('main:collection-renamed', {
        collectionPathname,
        newName
      });
    } catch (error) {
      return Promise.reject(error);
    }
  });

  ipcMain.handle('renderer:save-folder-root', async (event, folder) => {
    try {
      const { name: folderName, root: folderRoot, pathname: folderPathname } = folder;
      const folderBruFilePath = path.join(folderPathname, 'folder.bru');

      folderRoot.meta = {
        name: folderName
      };

      const content = await jsonToCollectionBru(
        folderRoot,
        true // isFolder
      );
      await writeFile(folderBruFilePath, content);
    } catch (error) {
      return Promise.reject(error);
    }
  });
  ipcMain.handle('renderer:save-collection-root', async (event, collectionPathname, collectionRoot) => {
    try {
      const collectionBruFilePath = path.join(collectionPathname, 'collection.bru');

      const content = await jsonToCollectionBru(collectionRoot);
      await writeFile(collectionBruFilePath, content);
    } catch (error) {
      return Promise.reject(error);
    }
  });

  // new request
  ipcMain.handle('renderer:new-request', async (event, pathname, request) => {
    try {
      if (fs.existsSync(pathname)) {
        throw new Error(`path: ${pathname} already exists`);
      }
      // For the actual filename part, we want to be strict
      if (!validateName(request?.filename)) {
        throw new Error(`${request.filename}.bru is not a valid filename`);
      }
      const content = await jsonToBruViaWorker(request);
      await writeFile(pathname, content);
    } catch (error) {
      return Promise.reject(error);
    }
  });

  // save request
  ipcMain.handle('renderer:save-request', async (event, pathname, request) => {
    try {
      if (!fs.existsSync(pathname)) {
        throw new Error(`path: ${pathname} does not exist`);
      }

      const content = await jsonToBruViaWorker(request);
      await writeFile(pathname, content);
    } catch (error) {
      return Promise.reject(error);
    }
  });

  // save multiple requests
  ipcMain.handle('renderer:save-multiple-requests', async (event, requestsToSave) => {
    try {
      for (let r of requestsToSave) {
        const request = r.item;
        const pathname = r.pathname;

        if (!fs.existsSync(pathname)) {
          throw new Error(`path: ${pathname} does not exist`);
        }

        const content = await jsonToBruViaWorker(request);
        await writeFile(pathname, content);
      }
    } catch (error) {
      return Promise.reject(error);
    }
  });

  // create environment
  ipcMain.handle('renderer:create-environment', async (event, collectionPathname, name, variables) => {
    try {
      const envDirPath = path.join(collectionPathname, 'environments');
      if (!fs.existsSync(envDirPath)) {
        await createDirectory(envDirPath);
      }

      const envFilePath = path.join(envDirPath, `${name}.bru`);
      if (fs.existsSync(envFilePath)) {
        throw new Error(`environment: ${envFilePath} already exists`);
      }

      const environment = {
        name: name,
        variables: variables || []
      };

      if (envHasSecrets(environment)) {
        environmentSecretsStore.storeEnvSecrets(collectionPathname, environment);
      }

      const content = await envJsonToBru(environment);

      await writeFile(envFilePath, content);
    } catch (error) {
      return Promise.reject(error);
    }
  });

  // save environment
  ipcMain.handle('renderer:save-environment', async (event, collectionPathname, environment) => {
    try {
      const envDirPath = path.join(collectionPathname, 'environments');
      if (!fs.existsSync(envDirPath)) {
        await createDirectory(envDirPath);
      }

      const envFilePath = path.join(envDirPath, `${environment.name}.bru`);
      if (!fs.existsSync(envFilePath)) {
        throw new Error(`environment: ${envFilePath} does not exist`);
      }

      if (envHasSecrets(environment)) {
        environmentSecretsStore.storeEnvSecrets(collectionPathname, environment);
      }

      const content = await envJsonToBru(environment);
      await writeFile(envFilePath, content);
    } catch (error) {
      return Promise.reject(error);
    }
  });

  // rename environment
  ipcMain.handle('renderer:rename-environment', async (event, collectionPathname, environmentName, newName) => {
    try {
      const envDirPath = path.join(collectionPathname, 'environments');
      const envFilePath = path.join(envDirPath, `${environmentName}.bru`);
      if (!fs.existsSync(envFilePath)) {
        throw new Error(`environment: ${envFilePath} does not exist`);
      }

      const newEnvFilePath = path.join(envDirPath, `${newName}.bru`);
      if (!safeToRename(envFilePath, newEnvFilePath)) {
        throw new Error(`environment: ${newEnvFilePath} already exists`);
      }

      fs.renameSync(envFilePath, newEnvFilePath);

      environmentSecretsStore.renameEnvironment(collectionPathname, environmentName, newName);
    } catch (error) {
      return Promise.reject(error);
    }
  });

  // delete environment
  ipcMain.handle('renderer:delete-environment', async (event, collectionPathname, environmentName) => {
    try {
      const envDirPath = path.join(collectionPathname, 'environments');
      const envFilePath = path.join(envDirPath, `${environmentName}.bru`);
      if (!fs.existsSync(envFilePath)) {
        throw new Error(`environment: ${envFilePath} does not exist`);
      }

      fs.unlinkSync(envFilePath);

      environmentSecretsStore.deleteEnvironment(collectionPathname, environmentName);
    } catch (error) {
      return Promise.reject(error);
    }
  });

  // rename item
  ipcMain.handle('renderer:rename-item-name', async (event, { itemPath, newName }) => {
    try {

      if (!fs.existsSync(itemPath)) {
        throw new Error(`path: ${itemPath} does not exist`);
      }

      if (isDirectory(itemPath)) {
        const folderBruFilePath = path.join(itemPath, 'folder.bru');
        let folderBruFileJsonContent;
        if (fs.existsSync(folderBruFilePath)) {
          const oldFolderBruFileContent = await fs.promises.readFile(folderBruFilePath, 'utf8');
          folderBruFileJsonContent = await collectionBruToJson(oldFolderBruFileContent);
        } else {
          folderBruFileJsonContent = {};
        }

        folderBruFileJsonContent.meta = {
          name: newName,
        };

        const folderBruFileContent = await jsonToCollectionBru(folderBruFileJsonContent, true);
        await writeFile(folderBruFilePath, folderBruFileContent);

        return;
      }

      const isBru = hasBruExtension(itemPath);
      if (!isBru) {
        throw new Error(`path: ${itemPath} is not a bru file`);
      }

      const data = fs.readFileSync(itemPath, 'utf8');
      const jsonData = await bruToJson(data);
      jsonData.name = newName;
      const content = await jsonToBru(jsonData);
      await writeFile(itemPath, content);
    } catch (error) {
      return Promise.reject(error);
    }
  });

  // rename item
  ipcMain.handle('renderer:rename-item-filename', async (event, { oldPath, newPath, newName, newFilename }) => {
    const tempDir = path.join(os.tmpdir(), `temp-folder-${Date.now()}`);
    const isWindowsOSAndNotWSLPathAndItemHasSubDirectories = isDirectory(oldPath) && isWindowsOS() && !isWSLPath(oldPath) && hasSubDirectories(oldPath);
    try {
      // Check if the old path exists
      if (!fs.existsSync(oldPath)) {
        throw new Error(`path: ${oldPath} does not exist`);
      }

      if (!safeToRename(oldPath, newPath)) {
        throw new Error(`path: ${newPath} already exists`);
      }

      if (isDirectory(oldPath)) {
        const folderBruFilePath = path.join(oldPath, 'folder.bru');
        let folderBruFileJsonContent;
        if (fs.existsSync(folderBruFilePath)) {
          const oldFolderBruFileContent = await fs.promises.readFile(folderBruFilePath, 'utf8');
          folderBruFileJsonContent = await collectionBruToJson(oldFolderBruFileContent);
        } else {
          folderBruFileJsonContent = {};
        }

        folderBruFileJsonContent.meta = {
          name: newName,
        };

        const folderBruFileContent = await jsonToCollectionBru(folderBruFileJsonContent, true);
        await writeFile(folderBruFilePath, folderBruFileContent);
        
        const bruFilesAtSource = await searchForBruFiles(oldPath);

        for (let bruFile of bruFilesAtSource) {
          const newBruFilePath = bruFile.replace(oldPath, newPath);
          moveRequestUid(bruFile, newBruFilePath);
        }

        /**
         * If it is windows OS
         * And it is not a WSL path (meaning it is not running in WSL (linux pathtype))
         * And it has sub directories
         * Only then we need to use the temp dir approach to rename the folder
         *
         * Windows OS would sometimes throw error when renaming a folder with sub directories
         * This is an alternative approach to avoid that error
         */
        if (isWindowsOSAndNotWSLPathAndItemHasSubDirectories) {
          await fsExtra.copy(oldPath, tempDir);
          await fsExtra.remove(oldPath);
          await fsExtra.move(tempDir, newPath, { overwrite: true });
          await fsExtra.remove(tempDir);
        } else {
          await fs.renameSync(oldPath, newPath);
        }

        return newPath;
      }

      if (!hasBruExtension(oldPath)) {
        throw new Error(`path: ${oldPath} is not a bru file`);
      }

      if (!validateName(newFilename)) {
        throw new Error(`path: ${newFilename} is not a valid filename`);
      }

      // update name in file and save new copy, then delete old copy
      const data = await fs.promises.readFile(oldPath, 'utf8'); // Use async read
      const jsonData = await bruToJsonViaWorker(data);
      jsonData.name = newName;
      moveRequestUid(oldPath, newPath);

      const content = await jsonToBruViaWorker(jsonData);
      await fs.promises.unlink(oldPath);
      await writeFile(newPath, content);

      return newPath;
    } catch (error) {
      // in case the rename file operations fails, and we see that the temp dir exists
      // and the old path does not exist, we need to restore the data from the temp dir to the old path
      if (isWindowsOSAndNotWSLPathAndItemHasSubDirectories) {
        if (fsExtra.pathExistsSync(tempDir) && !fsExtra.pathExistsSync(oldPath)) {
          try {
            await fsExtra.copy(tempDir, oldPath);
            await fsExtra.remove(tempDir);
          } catch (err) {
            console.error("Failed to restore data to the old path:", err);
          }
        }
      }

      return Promise.reject(error);
    }
  });

  // new folder
  ipcMain.handle('renderer:new-folder', async (event, pathname, folderName) => {
    const resolvedFolderName = sanitizeName(path.basename(pathname));
    pathname = path.join(path.dirname(pathname), resolvedFolderName);
    try {
      if (!fs.existsSync(pathname)) {
        fs.mkdirSync(pathname);
        const folderBruFilePath = path.join(pathname, 'folder.bru');
        let data = {
          meta: {
            name: folderName,
          }
        };
        const content = await jsonToCollectionBru(data, true); // isFolder flag
        await writeFile(folderBruFilePath, content);
      } else {
        return Promise.reject(new Error('The directory already exists'));
      }
    } catch (error) {
      return Promise.reject(error);
    }
  });

  // delete file/folder
  ipcMain.handle('renderer:delete-item', async (event, pathname, type) => {
    try {
      if (type === 'folder') {
        if (!fs.existsSync(pathname)) {
          return Promise.reject(new Error('The directory does not exist'));
        }

        // delete the request uid mappings
        const bruFilesAtSource = await searchForBruFiles(pathname);
        for (let bruFile of bruFilesAtSource) {
          deleteRequestUid(bruFile);
        }

        fs.rmSync(pathname, { recursive: true, force: true });
      } else if (['http-request', 'graphql-request'].includes(type)) {
        if (!fs.existsSync(pathname)) {
          return Promise.reject(new Error('The file does not exist'));
        }

        deleteRequestUid(pathname);

        fs.unlinkSync(pathname);
      } else {
        return Promise.reject();
      }
    } catch (error) {
      return Promise.reject(error);
    }
  });

  ipcMain.handle('renderer:open-collection', () => {
    if (watcher && mainWindow) {
      openCollectionDialog(mainWindow, watcher);
    }
  });

  ipcMain.handle('renderer:remove-collection', async (event, collectionPath) => {
    if (watcher && mainWindow) {
      console.log(`watcher stopWatching: ${collectionPath}`);
      watcher.removeWatcher(collectionPath, mainWindow);
      lastOpenedCollections.remove(collectionPath);
    }
  });

  ipcMain.handle('renderer:update-collection-paths', async (_, collectionPaths) => {
    lastOpenedCollections.update(collectionPaths);
  })

  ipcMain.handle('renderer:import-collection', async (event, collection, collectionLocation) => {
    try {
      let collectionName = sanitizeName(collection.name);
      let collectionPath = path.join(collectionLocation, collectionName);

      if (fs.existsSync(collectionPath)) {
        throw new Error(`collection: ${collectionPath} already exists`);
      }

      // Recursive function to parse the collection items and create files/folders
      const parseCollectionItems = (items = [], currentPath) => {
        items.forEach(async (item) => {
          if (['http-request', 'graphql-request'].includes(item.type)) {
            let sanitizedFilename = sanitizeName(item?.filename || `${item.name}.bru`);
            const content = await jsonToBruViaWorker(item);
            const filePath = path.join(currentPath, sanitizedFilename);
            safeWriteFileSync(filePath, content);
          }
          if (item.type === 'folder') {
            let sanitizedFolderName = sanitizeName(item?.filename || item?.name);
            const folderPath = path.join(currentPath, sanitizedFolderName);
            fs.mkdirSync(folderPath);

            if (item?.root?.meta?.name) {
              const folderBruFilePath = path.join(folderPath, 'folder.bru');
              const folderContent = await jsonToCollectionBru(
                item.root,
                true // isFolder
              );
              safeWriteFileSync(folderBruFilePath, folderContent);
            }

            if (item.items && item.items.length) {
              parseCollectionItems(item.items, folderPath);
            }
          }
          // Handle items of type 'js'
          if (item.type === 'js') {
            let sanitizedFilename = sanitizeName(item?.filename || `${item.name}.js`);
            const filePath = path.join(currentPath, sanitizedFilename);
            safeWriteFileSync(filePath, item.fileContent);
          }
        });
      };

      const parseEnvironments = (environments = [], collectionPath) => {
        const envDirPath = path.join(collectionPath, 'environments');
        if (!fs.existsSync(envDirPath)) {
          fs.mkdirSync(envDirPath);
        }

        environments.forEach(async (env) => {
          const content = await envJsonToBru(env);
          let sanitizedEnvFilename = sanitizeName(`${env.name}.bru`);
          const filePath = path.join(envDirPath, sanitizedEnvFilename);
          safeWriteFileSync(filePath, content);
        });
      };

      const getBrunoJsonConfig = (collection) => {
        let brunoConfig = collection.brunoConfig;

        if (!brunoConfig) {
          brunoConfig = {
            version: '1',
            name: collection.name,
            type: 'collection',
            ignore: ['node_modules', '.git']
          };
        }

        return brunoConfig;
      };

      await createDirectory(collectionPath);

      const uid = generateUidBasedOnHash(collectionPath);
      let brunoConfig = getBrunoJsonConfig(collection);
      const stringifiedBrunoConfig = await stringifyJson(brunoConfig);

      // Write the Bruno configuration to a file
      await writeFile(path.join(collectionPath, 'bruno.json'), stringifiedBrunoConfig);

      const collectionContent = await jsonToCollectionBru(collection.root);
      await writeFile(path.join(collectionPath, 'collection.bru'), collectionContent);

      const { size, filesCount } = await getCollectionStats(collectionPath);
      brunoConfig.size = size;
      brunoConfig.filesCount = filesCount;

      mainWindow.webContents.send('main:collection-opened', collectionPath, uid, brunoConfig);
      ipcMain.emit('main:collection-opened', mainWindow, collectionPath, uid, brunoConfig);

      lastOpenedCollections.add(collectionPath);

      // create folder and files based on collection
      await parseCollectionItems(collection.items, collectionPath);
      await parseEnvironments(collection.environments, collectionPath);
    } catch (error) {
      return Promise.reject(error);
    }
  });

  ipcMain.handle('renderer:clone-folder', async (event, itemFolder, collectionPath) => {
    try {
      if (fs.existsSync(collectionPath)) {
        throw new Error(`folder: ${collectionPath} already exists`);
      }

      // Recursive function to parse the folder and create files/folders
      const parseCollectionItems = (items = [], currentPath) => {
        items.forEach(async (item) => {
          if (['http-request', 'graphql-request'].includes(item.type)) {
            const content = await jsonToBruViaWorker(item);            
            const filePath = path.join(currentPath, item.filename);
            safeWriteFileSync(filePath, content);
          }
          if (item.type === 'folder') {
            const folderPath = path.join(currentPath, item.filename);
            fs.mkdirSync(folderPath);

            // If folder has a root element, then I should write its folder.bru file
            if (item.root) {
              const folderContent = await jsonToCollectionBru(item.root, true);
              folderContent.name = item.name;
              if (folderContent) {
                const bruFolderPath = path.join(folderPath, `folder.bru`);
                safeWriteFileSync(bruFolderPath, folderContent);
              }
            }

            if (item.items && item.items.length) {
              parseCollectionItems(item.items, folderPath);
            }
          }
        });
      };

      await createDirectory(collectionPath);

      // If initial folder has a root element, then I should write its folder.bru file
      if (itemFolder.root) {
        const folderContent = await jsonToCollectionBru(itemFolder.root, true);
        if (folderContent) {
          const bruFolderPath = path.join(collectionPath, `folder.bru`);
          safeWriteFileSync(bruFolderPath, folderContent);
        }
      }

      // create folder and files based on another folder
      await parseCollectionItems(itemFolder.items, collectionPath);
    } catch (error) {
      return Promise.reject(error);
    }
  });

  ipcMain.handle('renderer:resequence-items', async (event, itemsToResequence) => {
    try {
      for await (let item of itemsToResequence) {
        const bru = fs.readFileSync(item.pathname, 'utf8');
        const jsonData = await bruToJsonViaWorker(bru);

        if (jsonData.seq !== item.seq) {
          jsonData.seq = item.seq;
          const content = await jsonToBruViaWorker(jsonData);
          await writeFile(item.pathname, content);
        }
      }
    } catch (error) {
      return Promise.reject(error);
    }
  });

  ipcMain.handle('renderer:move-file-item', async (event, itemPath, destinationPath) => {
    try {
      const itemContent = fs.readFileSync(itemPath, 'utf8');
      const newItemPath = path.join(destinationPath, path.basename(itemPath));

      moveRequestUid(itemPath, newItemPath);

      fs.unlinkSync(itemPath);
      safeWriteFileSync(newItemPath, itemContent);
    } catch (error) {
      return Promise.reject(error);
    }
  });

  ipcMain.handle('renderer:move-folder-item', async (event, folderPath, destinationPath) => {
    try {
      const folderName = path.basename(folderPath);
      const newFolderPath = path.join(destinationPath, folderName);

      if (!fs.existsSync(folderPath)) {
        throw new Error(`folder: ${folderPath} does not exist`);
      }

      if (fs.existsSync(newFolderPath)) {
        throw new Error(`folder: ${newFolderPath} already exists`);
      }

      const bruFilesAtSource = await searchForBruFiles(folderPath);

      for (let bruFile of bruFilesAtSource) {
        const newBruFilePath = bruFile.replace(folderPath, newFolderPath);
        moveRequestUid(bruFile, newBruFilePath);
      }

      fs.renameSync(folderPath, newFolderPath);
    } catch (error) {
      return Promise.reject(error);
    }
  });

  ipcMain.handle('renderer:update-bruno-config', async (event, brunoConfig, collectionPath, collectionUid) => {
    try {
      const brunoConfigPath = path.join(collectionPath, 'bruno.json');
      const content = await stringifyJson(brunoConfig);
      await writeFile(brunoConfigPath, content);
    } catch (error) {
      return Promise.reject(error);
    }
  });

  ipcMain.handle('renderer:open-devtools', async () => {
    mainWindow.webContents.openDevTools();
  });

  ipcMain.handle('renderer:load-gql-schema-file', async () => {
    try {
      const { filePaths } = await dialog.showOpenDialog(mainWindow, {
        properties: ['openFile']
      });
      if (filePaths.length === 0) {
        return;
      }

      const jsonData = fs.readFileSync(filePaths[0], 'utf8');
      return safeParseJSON(jsonData);
    } catch (err) {
      return Promise.reject(new Error('Failed to load GraphQL schema file'));
    }
  });

  ipcMain.handle('renderer:delete-cookies-for-domain', async (event, domain) => {
    try {
      await deleteCookiesForDomain(domain);

      const domainsWithCookies = await getDomainsWithCookies();
      mainWindow.webContents.send('main:cookies-update', safeParseJSON(safeStringifyJSON(domainsWithCookies)));
    } catch (error) {
      return Promise.reject(error);
    }
  });

  ipcMain.handle('renderer:delete-cookie', async (event, domain, path, cookieKey) => {
    try {
      await deleteCookie(domain, path, cookieKey);
      const domainsWithCookies = await getDomainsWithCookies();
      mainWindow.webContents.send('main:cookies-update', safeParseJSON(safeStringifyJSON(domainsWithCookies)));
    } catch (error) {
      return Promise.reject(error);
    }
  });

  // add cookie
  ipcMain.handle('renderer:add-cookie', async (event, domain, cookie) => {
    try {
      await addCookieForDomain(domain, cookie);
      const domainsWithCookies = await getDomainsWithCookies();
      mainWindow.webContents.send('main:cookies-update', safeParseJSON(safeStringifyJSON(domainsWithCookies)));
    } catch (error) {
      return Promise.reject(error);
    }
  });

  // modify cookie
  ipcMain.handle('renderer:modify-cookie', async (event, domain, oldCookie, cookie) => {
    try {
      await modifyCookieForDomain(domain, oldCookie, cookie);
      const domainsWithCookies = await getDomainsWithCookies();
      mainWindow.webContents.send('main:cookies-update', safeParseJSON(safeStringifyJSON(domainsWithCookies)));
    } catch (error) {
      return Promise.reject(error);
    }
  });

    ipcMain.handle('renderer:get-parsed-cookie', async (event, cookieStr) => {
    try {
      return parseCookieString(cookieStr);
    } catch (error) {
      return Promise.reject(error);
    }
  });

  ipcMain.handle('renderer:create-cookie-string', async (event, cookie) => {
    try {
      return createCookieString(cookie);
    } catch (error) {
      return Promise.reject(error);
    }
  });

  ipcMain.handle('renderer:save-collection-security-config', async (event, collectionPath, securityConfig) => {
    try {
      collectionSecurityStore.setSecurityConfigForCollection(collectionPath, {
        jsSandboxMode: securityConfig.jsSandboxMode
      });
    } catch (error) {
      return Promise.reject(error);
    }
  });

  ipcMain.handle('renderer:get-collection-security-config', async (event, collectionPath) => {
    try {
      return collectionSecurityStore.getSecurityConfigForCollection(collectionPath);
    } catch (error) {
      return Promise.reject(error);
    }
  });

  ipcMain.handle('renderer:update-ui-state-snapshot', (event, { type, data }) => {
    try {
      uiStateSnapshotStore.update({ type, data });
    } catch (error) {
      throw new Error(error.message);
    }
  });

<<<<<<< HEAD
  ipcMain.handle('renderer:get-stored-oauth2-credentials', async (event, collectionUid, url, credentialsId) => {
    try {
      const oauth2Store = new Oauth2Store();
      const credentials = oauth2Store.getCredentialsForCollection({ collectionUid, url, credentialsId });
      return { credentials, collectionUid, url };
    } catch (error) {
=======
  ipcMain.handle('renderer:load-request-via-worker', async (event, { collectionUid, pathname }) => {
    let fileStats;
    try {
      fileStats = fs.statSync(pathname);
      if (hasBruExtension(pathname)) {
        const file = {
          meta: {
            collectionUid,
            pathname,
            name: path.basename(pathname)
          }
        };
        let bruContent = fs.readFileSync(pathname, 'utf8');
        const metaJson = await bruToJson(parseBruFileMeta(bruContent), true);
        file.data = metaJson;
        file.loading = true;
        file.partial = true;
        file.size = sizeInMB(fileStats?.size);
        hydrateRequestWithUuid(file.data, pathname);
        mainWindow.webContents.send('main:collection-tree-updated', 'addFile', file);
        file.data = await bruToJsonViaWorker(bruContent);
        file.partial = false;
        file.loading = true;
        file.size = sizeInMB(fileStats?.size);
        hydrateRequestWithUuid(file.data, pathname);
        mainWindow.webContents.send('main:collection-tree-updated', 'addFile', file);
      }
    } catch (error) {
      if (hasBruExtension(pathname)) {
        const file = {
          meta: {
            collectionUid,
            pathname,
            name: path.basename(pathname)
          }
        };
        let bruContent = fs.readFileSync(pathname, 'utf8');
        const metaJson = await bruToJson(parseBruFileMeta(bruContent), true);
        file.data = metaJson;
        file.partial = true;
        file.loading = false;
        file.size = sizeInMB(fileStats?.size);
        hydrateRequestWithUuid(file.data, pathname);
        mainWindow.webContents.send('main:collection-tree-updated', 'addFile', file);
      }
>>>>>>> 7ae33d05
      return Promise.reject(error);
    }
  });

<<<<<<< HEAD
  ipcMain.handle('renderer:fetch-oauth2-credentials', async (event, { itemUid, request, collection }) => {
    try {
        if (request.oauth2) {
          let requestCopy = _.cloneDeep(request);
          const { uid: collectionUid, pathname: collectionPath, runtimeVariables, environments = [], activeEnvironmentUid } = collection;
          const environment = _.find(environments, (e) => e.uid === activeEnvironmentUid);
          const envVars = getEnvVars(environment);
          const processEnvVars = getProcessEnvVars(collectionUid);
          const partialItem = { uid: itemUid };
          const requestTreePath = getTreePathFromCollectionToItem(collection, partialItem);
          if (requestTreePath && requestTreePath.length > 0) {
            mergeVars(collection, requestCopy, requestTreePath);
          }

          interpolateVars(requestCopy, envVars, runtimeVariables, processEnvVars);
          const {newRequest} = await configureRequestWithCertsAndProxy({
            collectionUid,
            request: requestCopy,
            envVars,
            runtimeVariables,
            processEnvVars,
            collectionPath
          });
          requestCopy = newRequest
          const { oauth2: { grantType }} = requestCopy || {};
          let credentials, url, credentialsId;
          switch (grantType) {
            case 'authorization_code':
              interpolateVars(requestCopy, envVars, runtimeVariables, processEnvVars);
              ({ credentials, url, credentialsId, debugInfo } = await getOAuth2TokenUsingAuthorizationCode({ request: requestCopy, collectionUid, forceFetch: true }));
              break;
            case 'client_credentials':
              interpolateVars(requestCopy, envVars, runtimeVariables, processEnvVars);
              ({ credentials, url, credentialsId, debugInfo } = await getOAuth2TokenUsingClientCredentials({ request: requestCopy, collectionUid, forceFetch: true }));
              break;
            case 'password':
              interpolateVars(requestCopy, envVars, runtimeVariables, processEnvVars);
              ({ credentials, url, credentialsId, debugInfo } = await getOAuth2TokenUsingPasswordCredentials({ request: requestCopy, collectionUid, forceFetch: true }));
              break;
          }
          return { credentials, url, collectionUid, credentialsId, debugInfo };
        }
    } catch (error) {
=======
  ipcMain.handle('renderer:load-request', async (event, { collectionUid, pathname }) => {
    let fileStats;
    try {
      fileStats = fs.statSync(pathname);
      if (hasBruExtension(pathname)) {
        const file = {
          meta: {
            collectionUid,
            pathname,
            name: path.basename(pathname)
          }
        };
        let bruContent = fs.readFileSync(pathname, 'utf8');
        const metaJson = await bruToJson(parseBruFileMeta(bruContent), true);
        file.data = metaJson;
        file.loading = true;
        file.partial = true;
        file.size = sizeInMB(fileStats?.size);
        hydrateRequestWithUuid(file.data, pathname);
        mainWindow.webContents.send('main:collection-tree-updated', 'addFile', file);
        file.data = bruToJson(bruContent);
        file.partial = false;
        file.loading = true;
        file.size = sizeInMB(fileStats?.size);
        hydrateRequestWithUuid(file.data, pathname);
        mainWindow.webContents.send('main:collection-tree-updated', 'addFile', file);
      }
    } catch (error) {
      if (hasBruExtension(pathname)) {
        const file = {
          meta: {
            collectionUid,
            pathname,
            name: path.basename(pathname)
          }
        };
        let bruContent = fs.readFileSync(pathname, 'utf8');
        const metaJson = await bruToJson(parseBruFileMeta(bruContent), true);
        file.data = metaJson;
        file.partial = true;
        file.loading = false;
        file.size = sizeInMB(fileStats?.size);
        hydrateRequestWithUuid(file.data, pathname);
        mainWindow.webContents.send('main:collection-tree-updated', 'addFile', file);
      }
>>>>>>> 7ae33d05
      return Promise.reject(error);
    }
  });

<<<<<<< HEAD
  ipcMain.handle('renderer:refresh-oauth2-credentials', async (event, { request, collection }) => {
    try {
        if (request.oauth2) {
          let requestCopy = _.cloneDeep(request);
          const { uid: collectionUid, pathname: collectionPath, runtimeVariables, environments = [], activeEnvironmentUid } = collection;
          const environment = _.find(environments, (e) => e.uid === activeEnvironmentUid);
          const envVars = getEnvVars(environment);
          const processEnvVars = getProcessEnvVars(collectionUid);
          interpolateVars(requestCopy, envVars, runtimeVariables, processEnvVars);
          const {newRequest} = await configureRequestWithCertsAndProxy({
            collectionUid,
            request: requestCopy,
            envVars,
            runtimeVariables,
            processEnvVars,
            collectionPath
          });
          requestCopy = newRequest
          let { credentials, url, credentialsId } = await refreshOauth2Token(requestCopy, collectionUid);
          return { credentials, url, collectionUid, credentialsId };
        }
    } catch (error) {
      return Promise.reject(error);
=======
  ipcMain.handle('renderer:mount-collection', async (event, { collectionUid, collectionPathname, brunoConfig }) => {
    const {
      size,
      filesCount,
      maxFileSize
    } = await getCollectionStats(collectionPathname);

    const shouldLoadCollectionAsync =
      (size > MAX_COLLECTION_SIZE_IN_MB) ||
      (filesCount > MAX_COLLECTION_FILES_COUNT) ||
      (maxFileSize > MAX_SINGLE_FILE_SIZE_IN_COLLECTION_IN_MB);

    watcher.addWatcher(mainWindow, collectionPathname, collectionUid, brunoConfig, false, shouldLoadCollectionAsync);
  });

  ipcMain.handle('renderer:show-in-folder', async (event, filePath) => {
    try {
      if (!filePath) {
        throw new Error('File path is required');
      }
      shell.showItemInFolder(filePath);
    } catch (error) {
      console.error('Error in show-in-folder: ', error);
      throw error;
>>>>>>> 7ae33d05
    }
  });
};

const registerMainEventHandlers = (mainWindow, watcher, lastOpenedCollections) => {
  ipcMain.on('main:open-collection', () => {
    if (watcher && mainWindow) {
      openCollectionDialog(mainWindow, watcher);
    }
  });

  ipcMain.on('main:open-docs', () => {
    const docsURL = 'https://docs.usebruno.com';
    shell.openExternal(docsURL);
  });

  ipcMain.on('main:collection-opened', async (win, pathname, uid, brunoConfig) => {
    lastOpenedCollections.add(pathname);
    app.addRecentDocument(pathname);
  });

  // The app listen for this event and allows the user to save unsaved requests before closing the app
  ipcMain.on('main:start-quit-flow', () => {
    mainWindow.webContents.send('main:start-quit-flow');
  });

  ipcMain.handle('main:complete-quit-flow', () => {
    mainWindow.destroy();
  });

  ipcMain.handle('main:force-quit', () => {
    process.exit();
  });
};

const registerCollectionsIpc = (mainWindow, watcher, lastOpenedCollections) => {
  registerRendererEventHandlers(mainWindow, watcher, lastOpenedCollections);
  registerMainEventHandlers(mainWindow, watcher, lastOpenedCollections);
};

module.exports = registerCollectionsIpc;<|MERGE_RESOLUTION|>--- conflicted
+++ resolved
@@ -31,16 +31,13 @@
 const EnvironmentSecretsStore = require('../store/env-secrets');
 const CollectionSecurityStore = require('../store/collection-security');
 const UiStateSnapshotStore = require('../store/ui-state-snapshot');
-<<<<<<< HEAD
 const Oauth2Store = require('../store/oauth2');
 const interpolateVars = require('./network/interpolate-vars');
 const { getEnvVars, getTreePathFromCollectionToItem, mergeVars } = require('../utils/collection');
 const { getProcessEnvVars } = require('../store/process-env');
 const { getOAuth2TokenUsingAuthorizationCode, getOAuth2TokenUsingClientCredentials, getOAuth2TokenUsingPasswordCredentials, refreshOauth2Token } = require('../utils/oauth2');
 const { configureRequestWithCertsAndProxy } = require('./network');
-=======
 const { parseBruFileMeta, hydrateRequestWithUuid } = require('../utils/collection');
->>>>>>> 7ae33d05
 
 const environmentSecretsStore = new EnvironmentSecretsStore();
 const collectionSecurityStore = new CollectionSecurityStore();
@@ -905,65 +902,16 @@
     }
   });
 
-<<<<<<< HEAD
   ipcMain.handle('renderer:get-stored-oauth2-credentials', async (event, collectionUid, url, credentialsId) => {
     try {
       const oauth2Store = new Oauth2Store();
       const credentials = oauth2Store.getCredentialsForCollection({ collectionUid, url, credentialsId });
       return { credentials, collectionUid, url };
     } catch (error) {
-=======
-  ipcMain.handle('renderer:load-request-via-worker', async (event, { collectionUid, pathname }) => {
-    let fileStats;
-    try {
-      fileStats = fs.statSync(pathname);
-      if (hasBruExtension(pathname)) {
-        const file = {
-          meta: {
-            collectionUid,
-            pathname,
-            name: path.basename(pathname)
-          }
-        };
-        let bruContent = fs.readFileSync(pathname, 'utf8');
-        const metaJson = await bruToJson(parseBruFileMeta(bruContent), true);
-        file.data = metaJson;
-        file.loading = true;
-        file.partial = true;
-        file.size = sizeInMB(fileStats?.size);
-        hydrateRequestWithUuid(file.data, pathname);
-        mainWindow.webContents.send('main:collection-tree-updated', 'addFile', file);
-        file.data = await bruToJsonViaWorker(bruContent);
-        file.partial = false;
-        file.loading = true;
-        file.size = sizeInMB(fileStats?.size);
-        hydrateRequestWithUuid(file.data, pathname);
-        mainWindow.webContents.send('main:collection-tree-updated', 'addFile', file);
-      }
-    } catch (error) {
-      if (hasBruExtension(pathname)) {
-        const file = {
-          meta: {
-            collectionUid,
-            pathname,
-            name: path.basename(pathname)
-          }
-        };
-        let bruContent = fs.readFileSync(pathname, 'utf8');
-        const metaJson = await bruToJson(parseBruFileMeta(bruContent), true);
-        file.data = metaJson;
-        file.partial = true;
-        file.loading = false;
-        file.size = sizeInMB(fileStats?.size);
-        hydrateRequestWithUuid(file.data, pathname);
-        mainWindow.webContents.send('main:collection-tree-updated', 'addFile', file);
-      }
->>>>>>> 7ae33d05
-      return Promise.reject(error);
-    }
-  });
-
-<<<<<<< HEAD
+      return Promise.reject(error);
+    }
+  });
+
   ipcMain.handle('renderer:fetch-oauth2-credentials', async (event, { itemUid, request, collection }) => {
     try {
         if (request.oauth2) {
@@ -1007,8 +955,11 @@
           return { credentials, url, collectionUid, credentialsId, debugInfo };
         }
     } catch (error) {
-=======
-  ipcMain.handle('renderer:load-request', async (event, { collectionUid, pathname }) => {
+      return Promise.reject(error);
+    }
+  });
+
+  ipcMain.handle('renderer:load-request-via-worker', async (event, { collectionUid, pathname }) => {
     let fileStats;
     try {
       fileStats = fs.statSync(pathname);
@@ -1028,7 +979,7 @@
         file.size = sizeInMB(fileStats?.size);
         hydrateRequestWithUuid(file.data, pathname);
         mainWindow.webContents.send('main:collection-tree-updated', 'addFile', file);
-        file.data = bruToJson(bruContent);
+        file.data = await bruToJsonViaWorker(bruContent);
         file.partial = false;
         file.loading = true;
         file.size = sizeInMB(fileStats?.size);
@@ -1053,12 +1004,10 @@
         hydrateRequestWithUuid(file.data, pathname);
         mainWindow.webContents.send('main:collection-tree-updated', 'addFile', file);
       }
->>>>>>> 7ae33d05
-      return Promise.reject(error);
-    }
-  });
-
-<<<<<<< HEAD
+      return Promise.reject(error);
+    }
+  });
+
   ipcMain.handle('renderer:refresh-oauth2-credentials', async (event, { request, collection }) => {
     try {
         if (request.oauth2) {
@@ -1082,7 +1031,58 @@
         }
     } catch (error) {
       return Promise.reject(error);
-=======
+    }
+  });
+  
+  ipcMain.handle('renderer:load-request', async (event, { collectionUid, pathname }) => {
+    let fileStats;
+    try {
+      fileStats = fs.statSync(pathname);
+      if (hasBruExtension(pathname)) {
+        const file = {
+          meta: {
+            collectionUid,
+            pathname,
+            name: path.basename(pathname)
+          }
+        };
+        let bruContent = fs.readFileSync(pathname, 'utf8');
+        const metaJson = await bruToJson(parseBruFileMeta(bruContent), true);
+        file.data = metaJson;
+        file.loading = true;
+        file.partial = true;
+        file.size = sizeInMB(fileStats?.size);
+        hydrateRequestWithUuid(file.data, pathname);
+        mainWindow.webContents.send('main:collection-tree-updated', 'addFile', file);
+        file.data = bruToJson(bruContent);
+        file.partial = false;
+        file.loading = true;
+        file.size = sizeInMB(fileStats?.size);
+        hydrateRequestWithUuid(file.data, pathname);
+        mainWindow.webContents.send('main:collection-tree-updated', 'addFile', file);
+      }
+    } catch (error) {
+      if (hasBruExtension(pathname)) {
+        const file = {
+          meta: {
+            collectionUid,
+            pathname,
+            name: path.basename(pathname)
+          }
+        };
+        let bruContent = fs.readFileSync(pathname, 'utf8');
+        const metaJson = await bruToJson(parseBruFileMeta(bruContent), true);
+        file.data = metaJson;
+        file.partial = true;
+        file.loading = false;
+        file.size = sizeInMB(fileStats?.size);
+        hydrateRequestWithUuid(file.data, pathname);
+        mainWindow.webContents.send('main:collection-tree-updated', 'addFile', file);
+      }
+      return Promise.reject(error);
+    }
+  });
+
   ipcMain.handle('renderer:mount-collection', async (event, { collectionUid, collectionPathname, brunoConfig }) => {
     const {
       size,
@@ -1107,7 +1107,6 @@
     } catch (error) {
       console.error('Error in show-in-folder: ', error);
       throw error;
->>>>>>> 7ae33d05
     }
   });
 };
