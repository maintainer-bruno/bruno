--- conflicted
+++ resolved
@@ -6,11 +6,8 @@
 import BasicAuth from './BasicAuth';
 import DigestAuth from './DigestAuth';
 import StyledWrapper from './StyledWrapper';
-<<<<<<< HEAD
 import { humanizeRequestAuthMode } from 'utils/collections/index';
-=======
 import OAuth2 from './OAuth2/index';
->>>>>>> dde6695a
 
 const Auth = ({ item, collection }) => {
   const authMode = item.draft ? get(item, 'draft.request.auth.mode') : get(item, 'request.auth.mode');
@@ -32,7 +29,9 @@
       case 'digest': {
         return <DigestAuth collection={collection} item={item} />;
       }
-<<<<<<< HEAD
+      case 'oauth2': {
+        return <OAuth2 collection={collection} item={item} />;
+      }
       case 'inherit': {
         return (
           <div className="flex flex-row w-full mt-2 gap-4">
@@ -40,12 +39,7 @@
             <div className="inherit-mode-text">{humanizeRequestAuthMode(collectionAuth?.mode)}</div>
           </div>
         );
-=======
-      case 'oauth2': {
-        return <OAuth2 collection={collection} item={item} />;
->>>>>>> dde6695a
       }
-    }
   };
 
   return (
