--- conflicted
+++ resolved
@@ -160,11 +160,10 @@
   return name.replace(/[<>:"/\\|?*\x00-\x1F]+/g, '-');
 };
 
-<<<<<<< HEAD
 const isWindowsOS = () => {
   return os.platform() === 'win32';
 }
-=======
+
 const isValidFilename = (fileName) => {
   const inValidChars = /[\\/:*?"<>|]/;
 
@@ -178,7 +177,6 @@
 
   return true;
 };
->>>>>>> 707cddea
 
 const safeToRename = (oldPath, newPath) => {
   try {
@@ -224,11 +222,7 @@
   searchForFiles,
   searchForBruFiles,
   sanitizeDirectoryName,
-<<<<<<< HEAD
   isWindowsOS,
-  safeToRename
-=======
   safeToRename,
   isValidFilename
->>>>>>> 707cddea
 };