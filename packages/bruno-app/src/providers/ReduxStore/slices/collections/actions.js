import { collectionSchema, environmentSchema, itemSchema } from '@usebruno/schema';
import cloneDeep from 'lodash/cloneDeep';
import filter from 'lodash/filter';
import find from 'lodash/find';
import get from 'lodash/get';
import set from 'lodash/set';
import trim from 'lodash/trim';
import path from 'utils/common/path';
import { insertTaskIntoQueue } from 'providers/ReduxStore/slices/app';
import toast from 'react-hot-toast';
import {
  findCollectionByUid,
  findEnvironmentInCollection,
  findItemInCollection,
  findParentItemInCollection,
  getItemsToResequence,
  isItemAFolder,
  refreshUidsInItem,
  isItemARequest,
  moveCollectionItem,
  moveCollectionItemToRootOfCollection,
  transformRequestToSaveToFilesystem
} from 'utils/collections';
import { uuid, waitForNextTick } from 'utils/common';
import { cancelNetworkRequest, sendNetworkRequest } from 'utils/network';
import { callIpc } from 'utils/common/ipc';

import {
  collectionAddEnvFileEvent as _collectionAddEnvFileEvent,
  createCollection as _createCollection,
  removeCollection as _removeCollection,
  selectEnvironment as _selectEnvironment,
  sortCollections as _sortCollections,
  updateCollectionMountStatus,
  moveCollection,
  requestCancelled,
  resetRunResults,
  responseReceived,
  updateLastAction,
  setCollectionSecurityConfig,
  collectionAddOauth2CredentialsByUrl,
  collectionClearOauth2CredentialsByUrl
} from './index';

import { each } from 'lodash';
import { closeAllCollectionTabs } from 'providers/ReduxStore/slices/tabs';
import { resolveRequestFilename } from 'utils/common/platform';
import { parsePathParams, parseQueryParams, splitOnFirst } from 'utils/url/index';
import { sendCollectionOauth2Request as _sendCollectionOauth2Request } from 'utils/network/index';
<<<<<<< HEAD
import slash from 'utils/common/slash';
=======
>>>>>>> 7ae33d05
import { getGlobalEnvironmentVariables } from 'utils/collections/index';
import { findCollectionByPathname, findEnvironmentInCollectionByName } from 'utils/collections/index';
import { sanitizeName } from 'utils/common/regex';

export const renameCollection = (newName, collectionUid) => (dispatch, getState) => {
  const state = getState();
  const collection = findCollectionByUid(state.collections.collections, collectionUid);

  return new Promise((resolve, reject) => {
    if (!collection) {
      return reject(new Error('Collection not found'));
    }

    ipcRenderer.invoke('renderer:rename-collection', newName, collection.pathname).then(resolve).catch(reject);
  });
};

export const saveRequest = (itemUid, collectionUid, saveSilently) => (dispatch, getState) => {
  const state = getState();
  const collection = findCollectionByUid(state.collections.collections, collectionUid);

  return new Promise((resolve, reject) => {
    if (!collection) {
      return reject(new Error('Collection not found'));
    }

    const collectionCopy = cloneDeep(collection);
    const item = findItemInCollection(collectionCopy, itemUid);
    if (!item) {
      return reject(new Error('Not able to locate item'));
    }

    const itemToSave = transformRequestToSaveToFilesystem(item);
    const { ipcRenderer } = window;

    itemSchema
      .validate(itemToSave)
      .then(() => ipcRenderer.invoke('renderer:save-request', item.pathname, itemToSave))
      .then(() => {
        if (!saveSilently) {
          toast.success('Request saved successfully');
        }
      })
      .then(resolve)
      .catch((err) => {
        toast.error('Failed to save request!');
        reject(err);
      });
  });
};

export const saveMultipleRequests = (items) => (dispatch, getState) => {
  const state = getState();
  const { collections } = state.collections;

  return new Promise((resolve, reject) => {
    const itemsToSave = [];
    each(items, (item) => {
      const collection = findCollectionByUid(collections, item.collectionUid);
      if (collection) {
        const itemToSave = transformRequestToSaveToFilesystem(item);
        const itemIsValid = itemSchema.validateSync(itemToSave);
        if (itemIsValid) {
          itemsToSave.push({
            item: itemToSave,
            pathname: item.pathname
          });
        }
      }
    });

    const { ipcRenderer } = window;

    ipcRenderer
      .invoke('renderer:save-multiple-requests', itemsToSave)
      .then(resolve)
      .catch((err) => {
        toast.error('Failed to save requests!');
        reject(err);
      });
  });
};

export const saveCollectionRoot = (collectionUid) => (dispatch, getState) => {
  const state = getState();
  const collection = findCollectionByUid(state.collections.collections, collectionUid);

  return new Promise((resolve, reject) => {
    if (!collection) {
      return reject(new Error('Collection not found'));
    }

    const { ipcRenderer } = window;

    ipcRenderer
      .invoke('renderer:save-collection-root', collection.pathname, collection.root)
      .then(() => toast.success('Collection Settings saved successfully'))
      .then(resolve)
      .catch((err) => {
        toast.error('Failed to save collection settings!');
        reject(err);
      });
  });
};

export const saveFolderRoot = (collectionUid, folderUid) => (dispatch, getState) => {
  const state = getState();
  const collection = findCollectionByUid(state.collections.collections, collectionUid);
  const folder = findItemInCollection(collection, folderUid);

  return new Promise((resolve, reject) => {
    if (!collection) {
      return reject(new Error('Collection not found'));
    }

    if (!folder) {
      return reject(new Error('Folder not found'));
    }

    const { ipcRenderer } = window;

    const folderData = {
      name: folder.name,
      pathname: folder.pathname,
      root: folder.root
    };

    ipcRenderer
      .invoke('renderer:save-folder-root', folderData)
      .then(() => toast.success('Folder Settings saved successfully'))
      .then(resolve)
      .catch((err) => {
        toast.error('Failed to save folder settings!');
        reject(err);
      });
  });
};

export const sendCollectionOauth2Request = (collectionUid, itemUid) => (dispatch, getState) => {
  const state = getState();
  const { globalEnvironments, activeGlobalEnvironmentUid } = state.globalEnvironments;  
  const collection = findCollectionByUid(state.collections.collections, collectionUid);

  return new Promise((resolve, reject) => {
    if (!collection) {
      return reject(new Error('Collection not found'));
    }

    let collectionCopy = cloneDeep(collection);

    // add selected global env variables to the collection object
    const globalEnvironmentVariables = getGlobalEnvironmentVariables({ globalEnvironments, activeGlobalEnvironmentUid });
    collectionCopy.globalEnvironmentVariables = globalEnvironmentVariables;

    const environment = findEnvironmentInCollection(collectionCopy, collection.activeEnvironmentUid);

    _sendCollectionOauth2Request(collectionCopy, environment, collectionCopy.runtimeVariables)
      .then((response) => {
        if (response?.data?.error) {
          toast.error(response?.data?.error);
        } else {
          toast.success('Request made successfully');
        }
        return response;
      })
      .then(resolve)
      .catch((err) => {
        toast.error(err.message);
      });
  });
};

export const sendRequest = (item, collectionUid) => (dispatch, getState) => {
  const state = getState();
  const { globalEnvironments, activeGlobalEnvironmentUid } = state.globalEnvironments;  
  const collection = findCollectionByUid(state.collections.collections, collectionUid);

  return new Promise((resolve, reject) => {
    if (!collection) {
      return reject(new Error('Collection not found'));
    }

    const itemCopy = cloneDeep(item || {});
    let collectionCopy = cloneDeep(collection);

    // add selected global env variables to the collection object
    const globalEnvironmentVariables = getGlobalEnvironmentVariables({ globalEnvironments, activeGlobalEnvironmentUid });
    collectionCopy.globalEnvironmentVariables = globalEnvironmentVariables;

    const environment = findEnvironmentInCollection(collectionCopy, collectionCopy.activeEnvironmentUid);
    sendNetworkRequest(itemCopy, collectionCopy, environment, collectionCopy.runtimeVariables)
      .then((response) => {
        // Ensure any timestamps in the response are converted to numbers
        const serializedResponse = {
          ...response,
          timeline: response.timeline?.map(entry => ({
            ...entry,
            timestamp: entry.timestamp instanceof Date ? entry.timestamp.getTime() : entry.timestamp
          }))
        };

        return dispatch(
          responseReceived({
            itemUid: item.uid,
            collectionUid: collectionUid,
            response: serializedResponse
          })
        );
      })
      .then(resolve)
      .catch((err) => {
        if (err && err.message === "Error invoking remote method 'send-http-request': Error: Request cancelled") {
          console.log('>> request cancelled');
          dispatch(
            responseReceived({
              itemUid: item.uid,
              collectionUid: collectionUid,
              response: null
            })
          );
          return;
        }

        const errorResponse = {
          status: 'Error',
          isError: true,
          error: err.message ?? 'Something went wrong',
          size: 0,
          duration: 0
        };

        dispatch(
          responseReceived({
            itemUid: item.uid,
            collectionUid: collectionUid,
            response: errorResponse
          })
        );
      });
  });
};

export const cancelRequest = (cancelTokenUid, item, collection) => (dispatch) => {
  cancelNetworkRequest(cancelTokenUid)
    .then(() => {
      dispatch(
        requestCancelled({
          itemUid: item.uid,
          collectionUid: collection.uid
        })
      );
    })
    .catch((err) => console.log(err));
};

export const cancelRunnerExecution = (cancelTokenUid) => (dispatch) => {
  cancelNetworkRequest(cancelTokenUid).catch((err) => console.log(err));
};

export const runCollectionFolder = (collectionUid, folderUid, recursive, delay) => (dispatch, getState) => {
  const state = getState();
  const { globalEnvironments, activeGlobalEnvironmentUid } = state.globalEnvironments;  
  const collection = findCollectionByUid(state.collections.collections, collectionUid);

  return new Promise((resolve, reject) => {
    if (!collection) {
      return reject(new Error('Collection not found'));
    }

    let collectionCopy = cloneDeep(collection);

    // add selected global env variables to the collection object
    const globalEnvironmentVariables = getGlobalEnvironmentVariables({ globalEnvironments, activeGlobalEnvironmentUid });
    collectionCopy.globalEnvironmentVariables = globalEnvironmentVariables;

    const folder = findItemInCollection(collectionCopy, folderUid);

    if (folderUid && !folder) {
      return reject(new Error('Folder not found'));
    }

    const environment = findEnvironmentInCollection(collectionCopy, collection.activeEnvironmentUid);

    dispatch(
      resetRunResults({
        collectionUid: collection.uid
      })
    );

    ipcRenderer
      .invoke(
        'renderer:run-collection-folder',
        folder,
        collectionCopy,
        environment,
        collectionCopy.runtimeVariables,
        recursive,
        delay
      )
      .then(resolve)
      .catch((err) => {
        toast.error(get(err, 'error.message') || 'Something went wrong!');
        reject(err);
      });
  });
};

export const newFolder = (folderName, directoryName, collectionUid, itemUid) => (dispatch, getState) => {
  const state = getState();
  const collection = findCollectionByUid(state.collections.collections, collectionUid);

  return new Promise((resolve, reject) => {
    if (!collection) {
      return reject(new Error('Collection not found'));
    }

    if (!itemUid) {
      const folderWithSameNameExists = find(
        collection.items,
        (i) => i.type === 'folder' && trim(i.filename) === trim(directoryName)
      );
      if (!folderWithSameNameExists) {
        const fullName = path.join(collection.pathname, directoryName);
        const { ipcRenderer } = window;

        ipcRenderer
          .invoke('renderer:new-folder', fullName, folderName)
          .then(() => resolve())
          .catch((error) => reject(error));
      } else {
        return reject(new Error('Duplicate folder names under same parent folder are not allowed'));
      }
    } else {
      const currentItem = findItemInCollection(collection, itemUid);
      if (currentItem) {
        const folderWithSameNameExists = find(
          currentItem.items,
          (i) => i.type === 'folder' && trim(i.filename) === trim(directoryName)
        );
        if (!folderWithSameNameExists) {
          const fullName = path.join(currentItem.pathname, directoryName);
          const { ipcRenderer } = window;

          ipcRenderer
            .invoke('renderer:new-folder', fullName, folderName)
            .then(() => resolve())
            .catch((error) => reject(error));
        } else {
          return reject(new Error('Duplicate folder names under same parent folder are not allowed'));
        }
      } else {
        return reject(new Error('unable to find parent folder'));
      }
    }
  });
};

export const renameItem = ({ newName, newFilename, itemUid, collectionUid }) => (dispatch, getState) => {
  const state = getState();
  const collection = findCollectionByUid(state.collections.collections, collectionUid);

  return new Promise((resolve, reject) => {
    if (!collection) {
      return reject(new Error('Collection not found'));
    }

    const collectionCopy = cloneDeep(collection);
    const item = findItemInCollection(collectionCopy, itemUid);
    if (!item) {
      return reject(new Error('Unable to locate item'));
    }

    const { ipcRenderer } = window;

    const renameName = async () => {
      return ipcRenderer.invoke('renderer:rename-item-name', { itemPath: item.pathname, newName })
        .catch((err) => {
          toast.error('Failed to rename the item name');
          console.error(err);
          throw new Error('Failed to rename the item name');
        });
    };

    const renameFile = async () => {
      const dirname = path.dirname(item.pathname);
      let newPath = '';
      if (item.type === 'folder') {
        newPath = path.join(dirname, trim(newFilename));
      } else {
        const filename = resolveRequestFilename(newFilename);
        newPath = path.join(dirname, filename);
      }

      return ipcRenderer.invoke('renderer:rename-item-filename', { oldPath: item.pathname, newPath, newName, newFilename })
        .catch((err) => {
          toast.error('Failed to rename the file');
          console.error(err);
          throw new Error('Failed to rename the file');
        });
    };

    let renameOperation = null;
    if (newName) renameOperation = renameName;
    if (newFilename) renameOperation = renameFile;

    if (!renameOperation) {
      resolve();
    }
    
    renameOperation()
      .then(() => {
        toast.success('Item renamed successfully');
        resolve();
      })
      .catch((err) => reject(err));
  });
};

export const cloneItem = (newName, newFilename, itemUid, collectionUid) => (dispatch, getState) => {
  const state = getState();
  const collection = findCollectionByUid(state.collections.collections, collectionUid);

  return new Promise((resolve, reject) => {
    if (!collection) {
      throw new Error('Collection not found');
    }
    const collectionCopy = cloneDeep(collection);
    const item = findItemInCollection(collectionCopy, itemUid);
    if (!item) {
      throw new Error('Unable to locate item');
    }

    if (isItemAFolder(item)) {
      const parentFolder = findParentItemInCollection(collection, item.uid) || collection;

      const folderWithSameNameExists = find(
        parentFolder.items,
        (i) => i.type === 'folder' && trim(i?.filename) === trim(newFilename)
      );

      if (folderWithSameNameExists) {
        return reject(new Error('Duplicate folder names under same parent folder are not allowed'));
      }

      set(item, 'name', newName);
      set(item, 'filename', newFilename);
      set(item, 'root.meta.name', newName);

      const collectionPath = path.join(parentFolder.pathname, newFilename);
      ipcRenderer.invoke('renderer:clone-folder', item, collectionPath).then(resolve).catch(reject);
      return;
    }

    const parentItem = findParentItemInCollection(collectionCopy, itemUid);
    const filename = resolveRequestFilename(newFilename);
    const itemToSave = refreshUidsInItem(transformRequestToSaveToFilesystem(item));
    set(itemToSave, 'name', trim(newName));
    set(itemToSave, 'filename', trim(filename));
    if (!parentItem) {
      const reqWithSameNameExists = find(
        collection.items,
        (i) => i.type !== 'folder' && trim(i.filename) === trim(filename)
      );
      if (!reqWithSameNameExists) {
        const fullPathname = path.join(collection.pathname, filename);
        const { ipcRenderer } = window;
        const requestItems = filter(collection.items, (i) => i.type !== 'folder');
        itemToSave.seq = requestItems ? requestItems.length + 1 : 1;

        itemSchema
          .validate(itemToSave)
          .then(() => ipcRenderer.invoke('renderer:new-request', fullPathname, itemToSave))
          .then(resolve)
          .catch(reject);

        dispatch(
          insertTaskIntoQueue({
            uid: uuid(),
            type: 'OPEN_REQUEST',
            collectionUid,
            itemPathname: fullPathname
          })
        );
      } else {
        return reject(new Error('Duplicate request names are not allowed under the same folder'));
      }
    } else {
      const reqWithSameNameExists = find(
        parentItem.items,
        (i) => i.type !== 'folder' && trim(i.filename) === trim(filename)
      );
      if (!reqWithSameNameExists) {
        const dirname = path.dirname(item.pathname);
        const fullName = path.join(dirname, filename);
        const { ipcRenderer } = window;
        const requestItems = filter(parentItem.items, (i) => i.type !== 'folder');
        itemToSave.seq = requestItems ? requestItems.length + 1 : 1;

        itemSchema
          .validate(itemToSave)
          .then(() => ipcRenderer.invoke('renderer:new-request', fullName, itemToSave))
          .then(resolve)
          .catch(reject);

        dispatch(
          insertTaskIntoQueue({
            uid: uuid(),
            type: 'OPEN_REQUEST',
            collectionUid,
            itemPathname: fullName
          })
        );
      } else {
        return reject(new Error('Duplicate request names are not allowed under the same folder'));
      }
    }
  });
};

export const deleteItem = (itemUid, collectionUid) => (dispatch, getState) => {
  const state = getState();
  const collection = findCollectionByUid(state.collections.collections, collectionUid);

  return new Promise((resolve, reject) => {
    if (!collection) {
      return reject(new Error('Collection not found'));
    }

    const item = findItemInCollection(collection, itemUid);
    if (item) {
      const { ipcRenderer } = window;

      ipcRenderer
        .invoke('renderer:delete-item', item.pathname, item.type)
        .then(() => {
          resolve();
        })
        .catch((error) => reject(error));
    }
    return;
  });
};

export const sortCollections = (payload) => (dispatch) => {
  dispatch(_sortCollections(payload));
};
export const moveItem = (collectionUid, draggedItemUid, targetItemUid) => (dispatch, getState) => {
  const state = getState();
  const collection = findCollectionByUid(state.collections.collections, collectionUid);

  return new Promise((resolve, reject) => {
    if (!collection) {
      return reject(new Error('Collection not found'));
    }

    const collectionCopy = cloneDeep(collection);
    const draggedItem = findItemInCollection(collectionCopy, draggedItemUid);
    const targetItem = findItemInCollection(collectionCopy, targetItemUid);

    if (!draggedItem) {
      return reject(new Error('Dragged item not found'));
    }

    if (!targetItem) {
      return reject(new Error('Target item not found'));
    }

    const draggedItemParent = findParentItemInCollection(collectionCopy, draggedItemUid);
    const targetItemParent = findParentItemInCollection(collectionCopy, targetItemUid);
    const sameParent = draggedItemParent === targetItemParent;

    // file item dragged onto another file item and both are in the same folder
    // this is also true when both items are at the root level
    if (isItemARequest(draggedItem) && isItemARequest(targetItem) && sameParent) {
      moveCollectionItem(collectionCopy, draggedItem, targetItem);
      const itemsToResequence = getItemsToResequence(draggedItemParent, collectionCopy);

      return ipcRenderer
        .invoke('renderer:resequence-items', itemsToResequence)
        .then(resolve)
        .catch((error) => reject(error));
    }

    // file item dragged onto another file item which is at the root level
    if (isItemARequest(draggedItem) && isItemARequest(targetItem) && !targetItemParent) {
      const draggedItemPathname = draggedItem.pathname;
      moveCollectionItem(collectionCopy, draggedItem, targetItem);
      const itemsToResequence = getItemsToResequence(draggedItemParent, collectionCopy);
      const itemsToResequence2 = getItemsToResequence(targetItemParent, collectionCopy);

      return ipcRenderer
        .invoke('renderer:move-file-item', draggedItemPathname, collectionCopy.pathname)
        .then(() => ipcRenderer.invoke('renderer:resequence-items', itemsToResequence))
        .then(() => ipcRenderer.invoke('renderer:resequence-items', itemsToResequence2))
        .then(resolve)
        .catch((error) => reject(error));
    }

    // file item dragged onto another file item and both are in different folders
    if (isItemARequest(draggedItem) && isItemARequest(targetItem) && !sameParent) {
      const draggedItemPathname = draggedItem.pathname;
      moveCollectionItem(collectionCopy, draggedItem, targetItem);
      const itemsToResequence = getItemsToResequence(draggedItemParent, collectionCopy);
      const itemsToResequence2 = getItemsToResequence(targetItemParent, collectionCopy);

      return ipcRenderer
        .invoke('renderer:move-file-item', draggedItemPathname, targetItemParent.pathname)
        .then(() => ipcRenderer.invoke('renderer:resequence-items', itemsToResequence))
        .then(() => ipcRenderer.invoke('renderer:resequence-items', itemsToResequence2))
        .then(resolve)
        .catch((error) => reject(error));
    }

    // file item dragged into its own folder
    if (isItemARequest(draggedItem) && isItemAFolder(targetItem) && draggedItemParent === targetItem) {
      return resolve();
    }

    // file item dragged into another folder
    if (isItemARequest(draggedItem) && isItemAFolder(targetItem) && draggedItemParent !== targetItem) {
      const draggedItemPathname = draggedItem.pathname;
      moveCollectionItem(collectionCopy, draggedItem, targetItem);
      const itemsToResequence = getItemsToResequence(draggedItemParent, collectionCopy);
      const itemsToResequence2 = getItemsToResequence(targetItem, collectionCopy);

      return ipcRenderer
        .invoke('renderer:move-file-item', draggedItemPathname, targetItem.pathname)
        .then(() => ipcRenderer.invoke('renderer:resequence-items', itemsToResequence))
        .then(() => ipcRenderer.invoke('renderer:resequence-items', itemsToResequence2))
        .then(resolve)
        .catch((error) => reject(error));
    }

    // end of the file drags, now let's handle folder drags
    // folder drags are simpler since we don't allow ordering of folders

    // folder dragged into its own folder
    if (isItemAFolder(draggedItem) && isItemAFolder(targetItem) && draggedItemParent === targetItem) {
      return resolve();
    }

    // folder dragged into a file which is at the same level
    // this is also true when both items are at the root level
    if (isItemAFolder(draggedItem) && isItemARequest(targetItem) && sameParent) {
      return resolve();
    }

    // folder dragged into a file which is a child of the folder
    if (isItemAFolder(draggedItem) && isItemARequest(targetItem) && draggedItem === targetItemParent) {
      return resolve();
    }

    // folder dragged into a file which is at the root level
    if (isItemAFolder(draggedItem) && isItemARequest(targetItem) && !targetItemParent) {
      const draggedItemPathname = draggedItem.pathname;

      return ipcRenderer
        .invoke('renderer:move-folder-item', draggedItemPathname, collectionCopy.pathname)
        .then(resolve)
        .catch((error) => reject(error));
    }

    // folder dragged into another folder
    if (isItemAFolder(draggedItem) && isItemAFolder(targetItem) && draggedItemParent !== targetItem) {
      const draggedItemPathname = draggedItem.pathname;

      return ipcRenderer
        .invoke('renderer:move-folder-item', draggedItemPathname, targetItem.pathname)
        .then(resolve)
        .catch((error) => reject(error));
    }
  });
};

export const moveItemToRootOfCollection = (collectionUid, draggedItemUid) => (dispatch, getState) => {
  const state = getState();
  const collection = findCollectionByUid(state.collections.collections, collectionUid);

  return new Promise((resolve, reject) => {
    if (!collection) {
      return reject(new Error('Collection not found'));
    }

    const collectionCopy = cloneDeep(collection);
    const draggedItem = findItemInCollection(collectionCopy, draggedItemUid);
    if (!draggedItem) {
      return reject(new Error('Dragged item not found'));
    }

    const draggedItemParent = findParentItemInCollection(collectionCopy, draggedItemUid);
    // file item is already at the root level
    if (!draggedItemParent) {
      return resolve();
    }

    const draggedItemPathname = draggedItem.pathname;
    moveCollectionItemToRootOfCollection(collectionCopy, draggedItem);

    if (isItemAFolder(draggedItem)) {
      return ipcRenderer
        .invoke('renderer:move-folder-item', draggedItemPathname, collectionCopy.pathname)
        .then(resolve)
        .catch((error) => reject(error));
    } else {
      const itemsToResequence = getItemsToResequence(draggedItemParent, collectionCopy);
      const itemsToResequence2 = getItemsToResequence(collectionCopy, collectionCopy);

      return ipcRenderer
        .invoke('renderer:move-file-item', draggedItemPathname, collectionCopy.pathname)
        .then(() => ipcRenderer.invoke('renderer:resequence-items', itemsToResequence))
        .then(() => ipcRenderer.invoke('renderer:resequence-items', itemsToResequence2))
        .then(resolve)
        .catch((error) => reject(error));
    }
  });
};

export const newHttpRequest = (params) => (dispatch, getState) => {
  const { requestName, filename, requestType, requestUrl, requestMethod, collectionUid, itemUid, headers, body, auth } = params;

  return new Promise((resolve, reject) => {
    const state = getState();
    const collection = findCollectionByUid(state.collections.collections, collectionUid);
    if (!collection) {
      return reject(new Error('Collection not found'));
    }

    const parts = splitOnFirst(requestUrl, '?');
    const queryParams = parseQueryParams(parts[1]);
    each(queryParams, (urlParam) => {
      urlParam.enabled = true;
      urlParam.type = 'query';
    });

    const pathParams = parsePathParams(requestUrl);
    each(pathParams, (pathParm) => {
      pathParams.enabled = true;
      pathParm.type = 'path';
    });

    const params = [...queryParams, ...pathParams];

    const item = {
      uid: uuid(),
      type: requestType,
      name: requestName,
      filename,
      request: {
        method: requestMethod,
        url: requestUrl,
        headers: headers ?? [],
        params,
        body: body ?? {
          mode: 'none',
          json: null,
          text: null,
          xml: null,
          sparql: null,
          multipartForm: null,
          formUrlEncoded: null,
          file: null
        },
        auth: auth ?? {
          mode: 'none'
        }
      }
    };

    // itemUid is null when we are creating a new request at the root level
    const resolvedFilename = resolveRequestFilename(filename);
    if (!itemUid) {
      const reqWithSameNameExists = find(
        collection.items,
        (i) => i.type !== 'folder' && trim(i.filename) === trim(resolvedFilename)
      );
      const requestItems = filter(collection.items, (i) => i.type !== 'folder');
      item.seq = requestItems.length + 1;

      if (!reqWithSameNameExists) {
        const fullName = path.join(collection.pathname, resolvedFilename);
        const { ipcRenderer } = window;

        ipcRenderer.invoke('renderer:new-request', fullName, item).then(() => {
          // task middleware will track this and open the new request in a new tab once request is created
          dispatch(
            insertTaskIntoQueue({
              uid: uuid(),
              type: 'OPEN_REQUEST',
              collectionUid,
              itemPathname: fullName
            })
          );
          resolve();
        }).catch(reject);
      } else {
        return reject(new Error('Duplicate request names are not allowed under the same folder'));
      }
    } else {
      const currentItem = findItemInCollection(collection, itemUid);
      if (currentItem) {
        const reqWithSameNameExists = find(
          currentItem.items,
          (i) => i.type !== 'folder' && trim(i.filename) === trim(resolvedFilename)
        );
        const requestItems = filter(currentItem.items, (i) => i.type !== 'folder');
        item.seq = requestItems.length + 1;
        if (!reqWithSameNameExists) {
          const fullName = path.join(currentItem.pathname, resolvedFilename);
          const { ipcRenderer } = window;
          ipcRenderer.invoke('renderer:new-request', fullName, item).then(() => {
            // task middleware will track this and open the new request in a new tab once request is created
            dispatch(
              insertTaskIntoQueue({
                uid: uuid(),
                type: 'OPEN_REQUEST',
                collectionUid,
                itemPathname: fullName
              })
            );
            resolve();
          }).catch(reject);
        } else {
          return reject(new Error('Duplicate request names are not allowed under the same folder'));
        }
      }
    }
  });
};

export const addEnvironment = (name, collectionUid) => (dispatch, getState) => {
  return new Promise((resolve, reject) => {
    const state = getState();
    const collection = findCollectionByUid(state.collections.collections, collectionUid);
    if (!collection) {
      return reject(new Error('Collection not found'));
    }

    ipcRenderer
      .invoke('renderer:create-environment', collection.pathname, name)
      .then(
        dispatch(
          updateLastAction({
            collectionUid,
            lastAction: {
              type: 'ADD_ENVIRONMENT',
              payload: name
            }
          })
        )
      )
      .then(resolve)
      .catch(reject);
  });
};

export const importEnvironment = (name, variables, collectionUid) => (dispatch, getState) => {
  return new Promise((resolve, reject) => {
    const state = getState();
    const collection = findCollectionByUid(state.collections.collections, collectionUid);
    if (!collection) {
      return reject(new Error('Collection not found'));
    }
    
    const sanitizedName = sanitizeName(name);

    ipcRenderer
      .invoke('renderer:create-environment', collection.pathname, sanitizedName, variables)
      .then(
        dispatch(
          updateLastAction({
            collectionUid,
            lastAction: {
              type: 'ADD_ENVIRONMENT',
              payload: sanitizedName
            }
          })
        )
      )
      .then(resolve)
      .catch(reject);
  });
};

export const copyEnvironment = (name, baseEnvUid, collectionUid) => (dispatch, getState) => {
  return new Promise((resolve, reject) => {
    const state = getState();
    const collection = findCollectionByUid(state.collections.collections, collectionUid);
    if (!collection) {
      return reject(new Error('Collection not found'));
    }

    const baseEnv = findEnvironmentInCollection(collection, baseEnvUid);
    if (!collection) {
      return reject(new Error('Environment not found'));
    }

    const sanitizedName = sanitizeName(name); 

    ipcRenderer
      .invoke('renderer:create-environment', collection.pathname, sanitizedName, baseEnv.variables)
      .then(
        dispatch(
          updateLastAction({
            collectionUid,
            lastAction: {
              type: 'ADD_ENVIRONMENT',
              payload: sanitizedName
            }
          })
        )
      )
      .then(resolve)
      .catch(reject);
  });
};

export const renameEnvironment = (newName, environmentUid, collectionUid) => (dispatch, getState) => {
  return new Promise((resolve, reject) => {
    const state = getState();
    const collection = findCollectionByUid(state.collections.collections, collectionUid);
    if (!collection) {
      return reject(new Error('Collection not found'));
    }

    const collectionCopy = cloneDeep(collection);
    const environment = findEnvironmentInCollection(collectionCopy, environmentUid);
    if (!environment) {
      return reject(new Error('Environment not found'));
    }

    const sanitizedName = sanitizeName(newName);
    const oldName = environment.name;
    environment.name = sanitizedName;

    environmentSchema
      .validate(environment)
      .then(() => ipcRenderer.invoke('renderer:rename-environment', collection.pathname, oldName, sanitizedName))
      .then(resolve)
      .catch(reject);
  });
};

export const deleteEnvironment = (environmentUid, collectionUid) => (dispatch, getState) => {
  return new Promise((resolve, reject) => {
    const state = getState();
    const collection = findCollectionByUid(state.collections.collections, collectionUid);
    if (!collection) {
      return reject(new Error('Collection not found'));
    }

    const collectionCopy = cloneDeep(collection);

    const environment = findEnvironmentInCollection(collectionCopy, environmentUid);
    if (!environment) {
      return reject(new Error('Environment not found'));
    }

    ipcRenderer
      .invoke('renderer:delete-environment', collection.pathname, environment.name)
      .then(resolve)
      .catch(reject);
  });
};

export const saveEnvironment = (variables, environmentUid, collectionUid) => (dispatch, getState) => {
  return new Promise((resolve, reject) => {
    const state = getState();
    const collection = findCollectionByUid(state.collections.collections, collectionUid);
    if (!collection) {
      return reject(new Error('Collection not found'));
    }

    const collectionCopy = cloneDeep(collection);
    const environment = findEnvironmentInCollection(collectionCopy, environmentUid);
    if (!environment) {
      return reject(new Error('Environment not found'));
    }

    environment.variables = variables;

    environmentSchema
      .validate(environment)
      .then(() => ipcRenderer.invoke('renderer:save-environment', collection.pathname, environment))
      .then(resolve)
      .catch(reject);
  });
};

export const selectEnvironment = (environmentUid, collectionUid) => (dispatch, getState) => {
  return new Promise((resolve, reject) => {
    const state = getState();
    const collection = findCollectionByUid(state.collections.collections, collectionUid);
    if (!collection) {
      return reject(new Error('Collection not found'));
    }

    const collectionCopy = cloneDeep(collection);

    const environmentName = environmentUid 
      ? findEnvironmentInCollection(collectionCopy, environmentUid)?.name 
      : null;

    if (environmentUid && !environmentName) {
      return reject(new Error('Environment not found'));
    }  
    
    ipcRenderer.invoke('renderer:update-ui-state-snapshot', { type: 'COLLECTION_ENVIRONMENT', data: { collectionPath: collection?.pathname, environmentName }});

    dispatch(_selectEnvironment({ environmentUid, collectionUid }));
    resolve();
  });
};

export const removeCollection = (collectionUid) => (dispatch, getState) => {
  return new Promise((resolve, reject) => {
    const state = getState();
    const collection = findCollectionByUid(state.collections.collections, collectionUid);
    if (!collection) {
      return reject(new Error('Collection not found'));
    }
    const { ipcRenderer } = window;
    ipcRenderer
      .invoke('renderer:remove-collection', collection.pathname)
      .then(() => {
        dispatch(closeAllCollectionTabs({ collectionUid }));
      })
      .then(waitForNextTick)
      .then(() => {
        dispatch(
          _removeCollection({
            collectionUid: collectionUid
          })
        );
      })
      .then(resolve)
      .catch(reject);
  });
};

export const browseDirectory = () => (dispatch, getState) => {
  const { ipcRenderer } = window;

  return new Promise((resolve, reject) => {
    ipcRenderer.invoke('renderer:browse-directory').then(resolve).catch(reject);
  });
};

export const browseFiles =
  (filters, properties) =>
  (_dispatch, _getState) => {
    const { ipcRenderer } = window;

    return new Promise((resolve, reject) => {
      ipcRenderer
        .invoke('renderer:browse-files', filters, properties)
        .then(resolve)
        .catch(reject);
    });
};

export const updateBrunoConfig = (brunoConfig, collectionUid) => (dispatch, getState) => {
  const state = getState();

  const collection = findCollectionByUid(state.collections.collections, collectionUid);
  if (!collection) {
    return reject(new Error('Collection not found'));
  }

  return new Promise((resolve, reject) => {
    ipcRenderer
      .invoke('renderer:update-bruno-config', brunoConfig, collection.pathname, collectionUid)
      .then(resolve)
      .catch(reject);
  });
};

export const openCollectionEvent = (uid, pathname, brunoConfig) => (dispatch, getState) => {
  const collection = {
    version: '1',
    uid: uid,
    name: brunoConfig.name,
    pathname: pathname,
    items: [],
    runtimeVariables: {},
    brunoConfig: brunoConfig
  };

  return new Promise((resolve, reject) => {
    ipcRenderer.invoke('renderer:get-collection-security-config', pathname).then((securityConfig) => {
      collectionSchema
        .validate(collection)
        .then(() => dispatch(_createCollection({ ...collection, securityConfig })))
        .then(resolve)
        .catch(reject);
    });
  });
};

export const createCollection = (collectionName, collectionFolderName, collectionLocation) => () => {
  const { ipcRenderer } = window;

  return new Promise((resolve, reject) => {
    ipcRenderer
      .invoke('renderer:create-collection', collectionName, collectionFolderName, collectionLocation)
      .then(resolve)
      .catch(reject);
  });
};
export const cloneCollection = (collectionName, collectionFolderName, collectionLocation, previousPath) => () => {
  const { ipcRenderer } = window;

  return ipcRenderer.invoke(
    'renderer:clone-collection',
    collectionName,
    collectionFolderName,
    collectionLocation,
    previousPath
  );
};
export const openCollection = () => () => {
  return new Promise((resolve, reject) => {
    const { ipcRenderer } = window;

    ipcRenderer.invoke('renderer:open-collection').then(resolve).catch(reject);
  });
};

export const collectionAddEnvFileEvent = (payload) => (dispatch, getState) => {
  const { data: environment, meta } = payload;

  return new Promise((resolve, reject) => {
    const state = getState();
    const collection = findCollectionByUid(state.collections.collections, meta.collectionUid);
    if (!collection) {
      return reject(new Error('Collection not found'));
    }

    environmentSchema
      .validate(environment)
      .then(() =>
        dispatch(
          _collectionAddEnvFileEvent({
            environment,
            collectionUid: meta.collectionUid
          })
        )
      )
      .then(resolve)
      .catch(reject);
  });
};

export const importCollection = (collection, collectionLocation) => (dispatch, getState) => {
  return new Promise((resolve, reject) => {
    const { ipcRenderer } = window;

    ipcRenderer.invoke('renderer:import-collection', collection, collectionLocation).then(resolve).catch(reject);
  });
};

export const moveCollectionAndPersist = ({ draggedItem, targetItem }) => (dispatch, getState) => {
  dispatch(moveCollection({ draggedItem, targetItem }));

  return new Promise((resolve, reject) => {
    const { ipcRenderer } = window;
    const state = getState();

    const collectionPaths = state.collections.collections.map((collection) => collection.pathname);

    ipcRenderer
      .invoke('renderer:update-collection-paths', collectionPaths) 
      .then(resolve)
      .catch(reject);
  });
};

export const saveCollectionSecurityConfig = (collectionUid, securityConfig) => (dispatch, getState) => {
  return new Promise((resolve, reject) => {
    const { ipcRenderer } = window;
    const state = getState();
    const collection = findCollectionByUid(state.collections.collections, collectionUid);

    ipcRenderer
      .invoke('renderer:save-collection-security-config', collection?.pathname, securityConfig)
      .then(async () => {
        await dispatch(setCollectionSecurityConfig({ collectionUid, securityConfig }));
        resolve();
      })
      .catch(reject);
  });
};


export const hydrateCollectionWithUiStateSnapshot = (payload) => (dispatch, getState) => {
    const collectionSnapshotData = payload;
    return new Promise((resolve, reject) => {
      const state = getState();
      try {
        if(!collectionSnapshotData) resolve();
        const { pathname, selectedEnvironment } = collectionSnapshotData;
        const collection = findCollectionByPathname(state.collections.collections, pathname);
        const collectionCopy = cloneDeep(collection);
        const collectionUid = collectionCopy?.uid;

        // update selected environment
        if (selectedEnvironment) {
          const environment = findEnvironmentInCollectionByName(collectionCopy, selectedEnvironment);
          if (environment) {
            dispatch(_selectEnvironment({ environmentUid: environment?.uid, collectionUid }));
          }
        }

        // todo: add any other redux state that you want to save
        
        resolve();
      }
      catch(error) {
        reject(error);
      }
    });
  };

<<<<<<< HEAD
  export const fetchOauth2Credentials = (payload) => async (dispatch, getState) => {
    const { request, collection, itemUid, folderUid } = payload;
    return new Promise((resolve, reject) => {
      window.ipcRenderer
        .invoke('renderer:fetch-oauth2-credentials', { itemUid, request, collection })
        .then(({ credentials, url, collectionUid, credentialsId, debugInfo }) => {
          dispatch(
            collectionAddOauth2CredentialsByUrl({
              credentials,
              url,
              collectionUid,
              credentialsId,
              debugInfo,
              folderUid: folderUid || null,
              itemUid: !folderUid ? itemUid : null
            })
          );
          resolve(credentials);
        })
        .catch(reject);
    });
  };
  
  export const refreshOauth2Credentials = (payload) => async (dispatch, getState) => {
    const { request, collection, folderUid, itemId } = payload;
    return new Promise((resolve, reject) => {
      window.ipcRenderer
        .invoke('renderer:refresh-oauth2-credentials', { request, collection })
        .then(({ credentials, url, collectionUid, debugInfo }) => {
          dispatch(
            collectionAddOauth2CredentialsByUrl({
              credentials,
              url,
              collectionUid,
              debugInfo,
              folderUid: folderUid || null,
              itemId: !folderUid ? itemId : null
            })
          );
          resolve(credentials);
        })
        .catch(reject);
    });
  };
  
  export const clearOauth2Cache = (payload) => async (dispatch, getState) => {
    const { collectionUid, url, credentialsId } = payload;
    return new Promise((resolve, reject) => {
      window.ipcRenderer
        .invoke('clear-oauth2-cache', collectionUid, url, credentialsId)
        .then(() => {
          // We do not dispatch any action to modify the Redux store,
          // since we are only clearing the session on the main process side.
          resolve();
        })
        .catch(reject);
=======
export const loadRequestViaWorker = ({ collectionUid, pathname }) => (dispatch, getState) => {
  return new Promise(async (resolve, reject) => {
    const { ipcRenderer } = window;
    ipcRenderer.invoke('renderer:load-request-via-worker', { collectionUid, pathname }).then(resolve).catch(reject);
  });
};

export const loadRequest = ({ collectionUid, pathname }) => (dispatch, getState) => {
  return new Promise(async (resolve, reject) => {
    const { ipcRenderer } = window;
    ipcRenderer.invoke('renderer:load-request', { collectionUid, pathname }).then(resolve).catch(reject);
  });
};

export const mountCollection = ({ collectionUid, collectionPathname, brunoConfig }) => (dispatch, getState) => {
  dispatch(updateCollectionMountStatus({ collectionUid, mountStatus: 'mounting' }));
  return new Promise(async (resolve, reject) => {
    callIpc('renderer:mount-collection', { collectionUid, collectionPathname, brunoConfig })
      .then(() => dispatch(updateCollectionMountStatus({ collectionUid, mountStatus: 'mounted' })))
      .then(resolve)
      .catch(() => {
        dispatch(updateCollectionMountStatus({ collectionUid, mountStatus: 'unmounted' }));
        reject();
      });
  });
};

  export const showInFolder = (collectionPath) => () => {
    return new Promise((resolve, reject) => {
      const { ipcRenderer } = window;
      ipcRenderer.invoke('renderer:show-in-folder', collectionPath).then(resolve).catch(reject);
>>>>>>> 7ae33d05
    });
  };<|MERGE_RESOLUTION|>--- conflicted
+++ resolved
@@ -47,10 +47,6 @@
 import { resolveRequestFilename } from 'utils/common/platform';
 import { parsePathParams, parseQueryParams, splitOnFirst } from 'utils/url/index';
 import { sendCollectionOauth2Request as _sendCollectionOauth2Request } from 'utils/network/index';
-<<<<<<< HEAD
-import slash from 'utils/common/slash';
-=======
->>>>>>> 7ae33d05
 import { getGlobalEnvironmentVariables } from 'utils/collections/index';
 import { findCollectionByPathname, findEnvironmentInCollectionByName } from 'utils/collections/index';
 import { sanitizeName } from 'utils/common/regex';
@@ -1245,92 +1241,93 @@
 
 
 export const hydrateCollectionWithUiStateSnapshot = (payload) => (dispatch, getState) => {
-    const collectionSnapshotData = payload;
-    return new Promise((resolve, reject) => {
-      const state = getState();
-      try {
-        if(!collectionSnapshotData) resolve();
-        const { pathname, selectedEnvironment } = collectionSnapshotData;
-        const collection = findCollectionByPathname(state.collections.collections, pathname);
-        const collectionCopy = cloneDeep(collection);
-        const collectionUid = collectionCopy?.uid;
-
-        // update selected environment
-        if (selectedEnvironment) {
-          const environment = findEnvironmentInCollectionByName(collectionCopy, selectedEnvironment);
-          if (environment) {
-            dispatch(_selectEnvironment({ environmentUid: environment?.uid, collectionUid }));
-          }
+  const collectionSnapshotData = payload;
+  return new Promise((resolve, reject) => {
+    const state = getState();
+    try {
+      if(!collectionSnapshotData) resolve();
+      const { pathname, selectedEnvironment } = collectionSnapshotData;
+      const collection = findCollectionByPathname(state.collections.collections, pathname);
+      const collectionCopy = cloneDeep(collection);
+      const collectionUid = collectionCopy?.uid;
+
+      // update selected environment
+      if (selectedEnvironment) {
+        const environment = findEnvironmentInCollectionByName(collectionCopy, selectedEnvironment);
+        if (environment) {
+          dispatch(_selectEnvironment({ environmentUid: environment?.uid, collectionUid }));
         }
-
-        // todo: add any other redux state that you want to save
-        
+      }
+
+      // todo: add any other redux state that you want to save
+      
+      resolve();
+    }
+    catch(error) {
+      reject(error);
+    }
+  });
+};
+
+export const fetchOauth2Credentials = (payload) => async (dispatch, getState) => {
+  const { request, collection, itemUid, folderUid } = payload;
+  return new Promise((resolve, reject) => {
+    window.ipcRenderer
+      .invoke('renderer:fetch-oauth2-credentials', { itemUid, request, collection })
+      .then(({ credentials, url, collectionUid, credentialsId, debugInfo }) => {
+        dispatch(
+          collectionAddOauth2CredentialsByUrl({
+            credentials,
+            url,
+            collectionUid,
+            credentialsId,
+            debugInfo,
+            folderUid: folderUid || null,
+            itemUid: !folderUid ? itemUid : null
+          })
+        );
+        resolve(credentials);
+      })
+      .catch(reject);
+  });
+};
+
+export const refreshOauth2Credentials = (payload) => async (dispatch, getState) => {
+  const { request, collection, folderUid, itemId } = payload;
+  return new Promise((resolve, reject) => {
+    window.ipcRenderer
+      .invoke('renderer:refresh-oauth2-credentials', { request, collection })
+      .then(({ credentials, url, collectionUid, debugInfo }) => {
+        dispatch(
+          collectionAddOauth2CredentialsByUrl({
+            credentials,
+            url,
+            collectionUid,
+            debugInfo,
+            folderUid: folderUid || null,
+            itemId: !folderUid ? itemId : null
+          })
+        );
+        resolve(credentials);
+      })
+      .catch(reject);
+  });
+};
+
+export const clearOauth2Cache = (payload) => async (dispatch, getState) => {
+  const { collectionUid, url, credentialsId } = payload;
+  return new Promise((resolve, reject) => {
+    window.ipcRenderer
+      .invoke('clear-oauth2-cache', collectionUid, url, credentialsId)
+      .then(() => {
+        // We do not dispatch any action to modify the Redux store,
+        // since we are only clearing the session on the main process side.
         resolve();
-      }
-      catch(error) {
-        reject(error);
-      }
-    });
-  };
-
-<<<<<<< HEAD
-  export const fetchOauth2Credentials = (payload) => async (dispatch, getState) => {
-    const { request, collection, itemUid, folderUid } = payload;
-    return new Promise((resolve, reject) => {
-      window.ipcRenderer
-        .invoke('renderer:fetch-oauth2-credentials', { itemUid, request, collection })
-        .then(({ credentials, url, collectionUid, credentialsId, debugInfo }) => {
-          dispatch(
-            collectionAddOauth2CredentialsByUrl({
-              credentials,
-              url,
-              collectionUid,
-              credentialsId,
-              debugInfo,
-              folderUid: folderUid || null,
-              itemUid: !folderUid ? itemUid : null
-            })
-          );
-          resolve(credentials);
-        })
-        .catch(reject);
-    });
-  };
-  
-  export const refreshOauth2Credentials = (payload) => async (dispatch, getState) => {
-    const { request, collection, folderUid, itemId } = payload;
-    return new Promise((resolve, reject) => {
-      window.ipcRenderer
-        .invoke('renderer:refresh-oauth2-credentials', { request, collection })
-        .then(({ credentials, url, collectionUid, debugInfo }) => {
-          dispatch(
-            collectionAddOauth2CredentialsByUrl({
-              credentials,
-              url,
-              collectionUid,
-              debugInfo,
-              folderUid: folderUid || null,
-              itemId: !folderUid ? itemId : null
-            })
-          );
-          resolve(credentials);
-        })
-        .catch(reject);
-    });
-  };
-  
-  export const clearOauth2Cache = (payload) => async (dispatch, getState) => {
-    const { collectionUid, url, credentialsId } = payload;
-    return new Promise((resolve, reject) => {
-      window.ipcRenderer
-        .invoke('clear-oauth2-cache', collectionUid, url, credentialsId)
-        .then(() => {
-          // We do not dispatch any action to modify the Redux store,
-          // since we are only clearing the session on the main process side.
-          resolve();
-        })
-        .catch(reject);
-=======
+      })
+      .catch(reject);
+  });
+};
+
 export const loadRequestViaWorker = ({ collectionUid, pathname }) => (dispatch, getState) => {
   return new Promise(async (resolve, reject) => {
     const { ipcRenderer } = window;
@@ -1362,6 +1359,5 @@
     return new Promise((resolve, reject) => {
       const { ipcRenderer } = window;
       ipcRenderer.invoke('renderer:show-in-folder', collectionPath).then(resolve).catch(reject);
->>>>>>> 7ae33d05
     });
   };