--- conflicted
+++ resolved
@@ -24,7 +24,7 @@
       }
 
       case 'proxy': {
-        return <Proxy />;
+        return <Proxy close={onClose} />;
       }
 
       case 'theme': {
@@ -51,13 +51,11 @@
           <div className={getTabClassname('theme')} role="tab" onClick={() => setTab('theme')}>
             Theme
           </div>
-<<<<<<< HEAD
+          <div className={getTabClassname('font')} role="tab" onClick={() => setTab('font')}>
+            Font
+          </div>
           <div className={getTabClassname('proxy')} role="tab" onClick={() => setTab('proxy')}>
             Proxy
-=======
-          <div className={getTabClassname('font')} role="tab" onClick={() => setTab('font')}>
-            Font
->>>>>>> 4230bf8e
           </div>
           <div className={getTabClassname('support')} role="tab" onClick={() => setTab('support')}>
             Support
