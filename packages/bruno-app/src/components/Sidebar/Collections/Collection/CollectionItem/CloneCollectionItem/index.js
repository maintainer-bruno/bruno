--- conflicted
+++ resolved
@@ -6,12 +6,7 @@
 import { useDispatch } from 'react-redux';
 import { isItemAFolder } from 'utils/tabs';
 import { cloneItem } from 'providers/ReduxStore/slices/collections/actions';
-<<<<<<< HEAD
-import { IconArrowBackUp } from '@tabler/icons';
-import path from "utils/common/path";
-=======
 import { IconArrowBackUp, IconEdit, IconCaretDown } from "@tabler/icons";
->>>>>>> ccd4a14d
 import { sanitizeName, validateName, validateNameError } from 'utils/common/regex';
 import Help from 'components/Help';
 import PathDisplay from 'components/PathDisplay/index';
