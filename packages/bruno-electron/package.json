{
  "version": "v0.19.0",
  "name": "bruno",
  "description": "Opensource API Client for Exploring and Testing APIs",
  "homepage": "https://www.usebruno.com",
  "private": true,
  "main": "src/index.js",
  "author": "Anoop M D <anoop.md1421@gmail.com> (https://helloanoop.com/)",
  "scripts": {
    "clean": "rimraf dist",
    "dev": "electron .",
    "dist": "electron-builder --mac --config electron-builder-config.js",
    "pack": "electron-builder --dir",
    "test": "jest"
  },
  "dependencies": {
    "@usebruno/js": "0.6.0",
    "@usebruno/lang": "0.5.0",
    "@usebruno/schema": "0.5.0",
    "about-window": "^1.15.2",
    "axios": "^1.5.1",
    "chai": "^4.3.7",
    "chokidar": "^3.5.3",
    "dotenv": "^16.0.3",
    "electron-is-dev": "^2.0.0",
    "electron-notarize": "^1.2.2",
    "electron-store": "^8.1.0",
    "electron-util": "^0.17.2",
    "form-data": "^4.0.0",
    "fs-extra": "^10.1.0",
    "graphql": "^16.6.0",
    "handlebars": "^4.7.8",
<<<<<<< HEAD
    "http-proxy-agent": "^7.0.0",
=======
>>>>>>> 1c8712b6
    "https-proxy-agent": "^7.0.2",
    "is-valid-path": "^0.1.1",
    "lodash": "^4.17.21",
    "mustache": "^4.2.0",
    "nanoid": "3.3.4",
    "node-machine-id": "^1.1.12",
    "qs": "^6.11.0",
    "uuid": "^9.0.0",
    "vm2": "^3.9.13",
    "yup": "^0.32.11"
  },
  "optionalDependencies": {
    "dmg-license": "^1.0.11"
  },
  "devDependencies": {
    "electron": "21.1.1",
    "electron-builder": "23.0.2",
    "electron-icon-maker": "^0.0.5"
  }
}<|MERGE_RESOLUTION|>--- conflicted
+++ resolved
@@ -30,10 +30,7 @@
     "fs-extra": "^10.1.0",
     "graphql": "^16.6.0",
     "handlebars": "^4.7.8",
-<<<<<<< HEAD
     "http-proxy-agent": "^7.0.0",
-=======
->>>>>>> 1c8712b6
     "https-proxy-agent": "^7.0.2",
     "is-valid-path": "^0.1.1",
     "lodash": "^4.17.21",
