--- conflicted
+++ resolved
@@ -136,18 +136,6 @@
   });
 };
 
-<<<<<<< HEAD
-const multipartExtractContentType = (pair) => {
-  if (_.isString(pair.value)) {
-    const match = pair.value.match(/^(.*?)\s*\(Content-Type=(.*?)\)\s*$/);
-    if (match != null && match.length > 2) {
-      pair.value = match[1];
-      pair.contentType = match[2];
-    } else {
-      pair.contentType = '';
-    }
-  }
-=======
 const mapRequestParams = (pairList = [], type) => {
   if (!pairList.length) {
     return [];
@@ -168,7 +156,18 @@
       type
     };
   });
->>>>>>> 02e23df3
+};
+
+const multipartExtractContentType = (pair) => {
+  if (_.isString(pair.value)) {
+    const match = pair.value.match(/^(.*?)\s*\(Content-Type=(.*?)\)\s*$/);
+    if (match != null && match.length > 2) {
+      pair.value = match[1];
+      pair.contentType = match[2];
+    } else {
+      pair.contentType = '';
+    }
+  }
 };
 
 const mapPairListToKeyValPairsMultipart = (pairList = [], parseEnabled = true) => {
