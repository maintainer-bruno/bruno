--- conflicted
+++ resolved
@@ -3,7 +3,6 @@
 const qs = require('qs');
 const https = require('https');
 const axios = require('axios');
-const fs = require('fs');
 const decomment = require('decomment');
 const Mustache = require('mustache');
 const FormData = require('form-data');
@@ -101,8 +100,37 @@
     }
   }
 
+  const brunoConfig = getBrunoConfig(collectionUid);
+  const interpolationOptions = {
+    envVars,
+    collectionVariables,
+    processEnvVars
+  };
+
+  // client certificate config
+  const clientCertConfig = get(brunoConfig, 'clientCertificates.certs', []);
+
+  for (clientCert of clientCertConfig) {
+    const domain = interpolateString(clientCert.domain, interpolationOptions);
+    const certFilePath = interpolateString(clientCert.certFilePath, interpolationOptions);
+    const keyFilePath = interpolateString(clientCert.keyFilePath, interpolationOptions);
+    if (domain && certFilePath && keyFilePath) {
+      const hostRegex = '^https:\\/\\/' + domain.replaceAll('.', '\\.').replaceAll('*', '.*');
+
+      if (request.url.match(hostRegex)) {
+        try {
+          httpsAgentRequestFields['cert'] = fs.readFileSync(certFilePath);
+          httpsAgentRequestFields['key'] = fs.readFileSync(keyFilePath);
+        } catch (err) {
+          console.log('Error reading cert/key file', err);
+        }
+        httpsAgentRequestFields['passphrase'] = interpolateString(clientCert.passphrase, interpolationOptions);
+        break;
+      }
+    }
+  }
+
   // proxy configuration
-  const brunoConfig = getBrunoConfig(collectionUid);
   let proxyConfig = get(brunoConfig, 'proxy', {});
   let proxyEnabled = get(proxyConfig, 'enabled', 'disabled');
   if (proxyEnabled === 'global') {
@@ -158,6 +186,10 @@
     delete request.awsv4config;
   }
 
+  const preferences = getPreferences();
+  const timeout = get(preferences, 'request.timeout', 0);
+  request.timeout = timeout;
+
   return axiosInstance;
 };
 
@@ -232,10 +264,6 @@
           });
         }
       }
-
-      const preferences = getPreferences();
-      const timeout = get(preferences, 'request.timeout', 0);
-      request.timeout = timeout;
 
       // run pre-request script
       const requestScript = compact([get(collectionRoot, 'request.script.req'), get(request, 'script.req')]).join(
@@ -287,7 +315,6 @@
         cancelTokenUid
       });
 
-<<<<<<< HEAD
       const axiosInstance = await configureRequest(
         collectionUid,
         request,
@@ -295,91 +322,6 @@
         collectionVariables,
         processEnvVars
       );
-=======
-      const sslVerification = get(preferences, 'request.sslVerification', true);
-      const httpsAgentRequestFields = {};
-      if (!sslVerification) {
-        httpsAgentRequestFields['rejectUnauthorized'] = false;
-      }
-
-      const brunoConfig = getBrunoConfig(collectionUid);
-      const interpolationOptions = {
-        envVars,
-        collectionVariables,
-        processEnvVars
-      };
-
-      // client certificate config
-      const clientCertConfig = get(brunoConfig, 'clientCertificates.certs', []);
-
-      for (clientCert of clientCertConfig) {
-        const domain = interpolateString(clientCert.domain, interpolationOptions);
-        const certFilePath = interpolateString(clientCert.certFilePath, interpolationOptions);
-        const keyFilePath = interpolateString(clientCert.keyFilePath, interpolationOptions);
-        if (domain && certFilePath && keyFilePath) {
-          const hostRegex = '^https:\\/\\/' + domain.replaceAll('.', '\\.').replaceAll('*', '.*');
-
-          if (request.url.match(hostRegex)) {
-            try {
-              httpsAgentRequestFields['cert'] = fs.readFileSync(certFilePath);
-              httpsAgentRequestFields['key'] = fs.readFileSync(keyFilePath);
-            } catch (err) {
-              console.log('Error reading cert/key file', err);
-            }
-            httpsAgentRequestFields['passphrase'] = interpolateString(clientCert.passphrase, interpolationOptions);
-            break;
-          }
-        }
-      }
-
-      // proxy configuration
-      const proxyEnabled = get(brunoConfig, 'proxy.enabled', false);
-      if (proxyEnabled) {
-        let proxyUri;
-
-        const proxyProtocol = interpolateString(get(brunoConfig, 'proxy.protocol'), interpolationOptions);
-        const proxyHostname = interpolateString(get(brunoConfig, 'proxy.hostname'), interpolationOptions);
-        const proxyPort = interpolateString(get(brunoConfig, 'proxy.port'), interpolationOptions);
-        const proxyAuthEnabled = get(brunoConfig, 'proxy.auth.enabled', false);
-        const socksEnabled = proxyProtocol.includes('socks');
-
-        if (proxyAuthEnabled) {
-          const proxyAuthUsername = interpolateString(get(brunoConfig, 'proxy.auth.username'), interpolationOptions);
-          const proxyAuthPassword = interpolateString(get(brunoConfig, 'proxy.auth.password'), interpolationOptions);
-
-          proxyUri = `${proxyProtocol}://${proxyAuthUsername}:${proxyAuthPassword}@${proxyHostname}:${proxyPort}`;
-        } else {
-          proxyUri = `${proxyProtocol}://${proxyHostname}:${proxyPort}`;
-        }
-
-        if (socksEnabled) {
-          const socksProxyAgent = new SocksProxyAgent(proxyUri);
-
-          request.httpsAgent = socksProxyAgent;
-
-          request.httpAgent = socksProxyAgent;
-        } else {
-          request.httpsAgent = new HttpsProxyAgent(
-            proxyUri,
-            Object.keys(httpsAgentRequestFields).length > 0 ? { ...httpsAgentRequestFields } : undefined
-          );
-
-          request.httpAgent = new HttpProxyAgent(proxyUri);
-        }
-      } else if (Object.keys(httpsAgentRequestFields).length > 0) {
-        request.httpsAgent = new https.Agent({
-          ...httpsAgentRequestFields
-        });
-      }
-
-      const axiosInstance = makeAxiosInstance();
-
-      if (request.awsv4config) {
-        request.awsv4config = await resolveCredentials(request);
-        addAwsV4Interceptor(axiosInstance, request);
-        delete request.awsv4config;
-      }
->>>>>>> a9459bc2
 
       /** @type {import('axios').AxiosResponse} */
       const response = await axiosInstance(request);
@@ -607,16 +549,12 @@
       const collectionRoot = get(collection, 'root', {});
       const preparedRequest = prepareGqlIntrospectionRequest(endpoint, envVars, request, collectionRoot);
 
-<<<<<<< HEAD
-      if (!preferences.isTlsVerification()) {
-=======
       const preferences = getPreferences();
       const timeout = get(preferences, 'request.timeout', 0);
       request.timeout = timeout;
       const sslVerification = get(preferences, 'request.sslVerification', true);
 
-      if (!sslVerification) {
->>>>>>> a9459bc2
+      if (!preferences.isTlsVerification()) {
         request.httpsAgent = new https.Agent({
           rejectUnauthorized: false
         });
@@ -749,11 +687,6 @@
                 });
               }
             }
-
-            const preferences = getPreferences();
-            const timeout = get(preferences, 'request.timeout', 0);
-            request.timeout = timeout;
-            const sslVerification = get(preferences, 'request.sslVerification', true);
 
             // run pre-request script
             const requestScript = compact([get(collectionRoot, 'request.script.req'), get(request, 'script.req')]).join(
@@ -796,7 +729,6 @@
               ...eventData
             });
 
-<<<<<<< HEAD
             const axiosInstance = await configureRequest(
               collectionUid,
               request,
@@ -804,58 +736,6 @@
               collectionVariables,
               processEnvVars
             );
-=======
-            // proxy configuration
-            const brunoConfig = getBrunoConfig(collectionUid);
-            const proxyEnabled = get(brunoConfig, 'proxy.enabled', false);
-            if (proxyEnabled) {
-              let proxyUri;
-              const interpolationOptions = {
-                envVars,
-                collectionVariables,
-                processEnvVars
-              };
-
-              const proxyProtocol = interpolateString(get(brunoConfig, 'proxy.protocol'), interpolationOptions);
-              const proxyHostname = interpolateString(get(brunoConfig, 'proxy.hostname'), interpolationOptions);
-              const proxyPort = interpolateString(get(brunoConfig, 'proxy.port'), interpolationOptions);
-              const proxyAuthEnabled = get(brunoConfig, 'proxy.auth.enabled', false);
-              const socksEnabled = proxyProtocol.includes('socks');
-
-              if (proxyAuthEnabled) {
-                const proxyAuthUsername = interpolateString(
-                  get(brunoConfig, 'proxy.auth.username'),
-                  interpolationOptions
-                );
-
-                const proxyAuthPassword = interpolateString(
-                  get(brunoConfig, 'proxy.auth.password'),
-                  interpolationOptions
-                );
-
-                proxyUri = `${proxyProtocol}://${proxyAuthUsername}:${proxyAuthPassword}@${proxyHostname}:${proxyPort}`;
-              } else {
-                proxyUri = `${proxyProtocol}://${proxyHostname}:${proxyPort}`;
-              }
-
-              if (socksEnabled) {
-                const socksProxyAgent = new SocksProxyAgent(proxyUri);
-
-                request.httpsAgent = socksProxyAgent;
-                request.httpAgent = socksProxyAgent;
-              } else {
-                request.httpsAgent = new HttpsProxyAgent(proxyUri, {
-                  rejectUnauthorized: sslVerification
-                });
-
-                request.httpAgent = new HttpProxyAgent(proxyUri);
-              }
-            } else if (!sslVerification) {
-              request.httpsAgent = new https.Agent({
-                rejectUnauthorized: false
-              });
-            }
->>>>>>> a9459bc2
 
             timeStart = Date.now();
             /** @type {import('axios').AxiosResponse} */
