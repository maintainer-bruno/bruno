const fs = require('fs');
const chalk = require('chalk');
const path = require('path');
const { forOwn } = require('lodash');
const { exists, isFile, isDirectory } = require('../utils/filesystem');
const { runSingleRequest } = require('../runner/run-single-request');
const { bruToEnvJson, getEnvVars } = require('../utils/bru');
const makeJUnitOutput = require('../reporters/junit');
const makeHtmlOutput = require('../reporters/html');
const { rpad } = require('../utils/common');
const { bruToJson, getOptions, collectionBruToJson } = require('../utils/bru');
const { dotenvToJson } = require('@usebruno/lang');
const constants = require('../constants');
const command = 'run [filename]';
const desc = 'Run a request';

const printRunSummary = (results) => {
  let totalRequests = 0;
  let passedRequests = 0;
  let failedRequests = 0;
  let totalAssertions = 0;
  let passedAssertions = 0;
  let failedAssertions = 0;
  let totalTests = 0;
  let passedTests = 0;
  let failedTests = 0;

  for (const result of results) {
    totalRequests += 1;
    totalTests += result.testResults.length;
    totalAssertions += result.assertionResults.length;
    let anyFailed = false;
    let hasAnyTestsOrAssertions = false;
    for (const testResult of result.testResults) {
      hasAnyTestsOrAssertions = true;
      if (testResult.status === 'pass') {
        passedTests += 1;
      } else {
        anyFailed = true;
        failedTests += 1;
      }
    }
    for (const assertionResult of result.assertionResults) {
      hasAnyTestsOrAssertions = true;
      if (assertionResult.status === 'pass') {
        passedAssertions += 1;
      } else {
        anyFailed = true;
        failedAssertions += 1;
      }
    }
    if (!hasAnyTestsOrAssertions && result.error) {
      failedRequests += 1;
    } else {
      passedRequests += 1;
    }
  }

  const maxLength = 12;

  let requestSummary = `${rpad('Requests:', maxLength)} ${chalk.green(`${passedRequests} passed`)}`;
  if (failedRequests > 0) {
    requestSummary += `, ${chalk.red(`${failedRequests} failed`)}`;
  }
  requestSummary += `, ${totalRequests} total`;

  let assertSummary = `${rpad('Tests:', maxLength)} ${chalk.green(`${passedTests} passed`)}`;
  if (failedTests > 0) {
    assertSummary += `, ${chalk.red(`${failedTests} failed`)}`;
  }
  assertSummary += `, ${totalTests} total`;

  let testSummary = `${rpad('Assertions:', maxLength)} ${chalk.green(`${passedAssertions} passed`)}`;
  if (failedAssertions > 0) {
    testSummary += `, ${chalk.red(`${failedAssertions} failed`)}`;
  }
  testSummary += `, ${totalAssertions} total`;

  console.log('\n' + chalk.bold(requestSummary));
  console.log(chalk.bold(assertSummary));
  console.log(chalk.bold(testSummary));

  return {
    totalRequests,
    passedRequests,
    failedRequests,
    totalAssertions,
    passedAssertions,
    failedAssertions,
    totalTests,
    passedTests,
    failedTests
  };
};

const getBruFilesRecursively = (dir, testsOnly) => {
  const environmentsPath = 'environments';

  const getFilesInOrder = (dir) => {
    let bruJsons = [];

    const traverse = (currentPath) => {
      const filesInCurrentDir = fs.readdirSync(currentPath);

      if (currentPath.includes('node_modules')) {
        return;
      }

      for (const file of filesInCurrentDir) {
        const filePath = path.join(currentPath, file);
        const stats = fs.lstatSync(filePath);

        // todo: we might need a ignore config inside bruno.json
        if (
          stats.isDirectory() &&
          filePath !== environmentsPath &&
          !filePath.startsWith('.git') &&
          !filePath.startsWith('node_modules')
        ) {
          traverse(filePath);
        }
      }

      const currentDirBruJsons = [];
      for (const file of filesInCurrentDir) {
        if (['collection.bru', 'folder.bru'].includes(file)) {
          continue;
        }
        const filePath = path.join(currentPath, file);
        const stats = fs.lstatSync(filePath);

        if (!stats.isDirectory() && path.extname(filePath) === '.bru') {
          const bruContent = fs.readFileSync(filePath, 'utf8');
          const bruJson = bruToJson(bruContent);
          const requestHasTests = bruJson.request?.tests;
          const requestHasActiveAsserts = bruJson.request?.assertions.some((x) => x.enabled) || false;

          if (testsOnly) {
            if (requestHasTests || requestHasActiveAsserts) {
              currentDirBruJsons.push({
                bruFilepath: filePath,
                bruJson
              });
            }
          } else {
            currentDirBruJsons.push({
              bruFilepath: filePath,
              bruJson
            });
          }
        }
      }

      // order requests by sequence
      currentDirBruJsons.sort((a, b) => {
        const aSequence = a.bruJson.seq || 0;
        const bSequence = b.bruJson.seq || 0;
        return aSequence - bSequence;
      });

      bruJsons = bruJsons.concat(currentDirBruJsons);
    };

    traverse(dir);
    return bruJsons;
  };

  return getFilesInOrder(dir);
};

const getCollectionRoot = (dir) => {
  const collectionRootPath = path.join(dir, 'collection.bru');
  const exists = fs.existsSync(collectionRootPath);
  if (!exists) {
    return {};
  }

  const content = fs.readFileSync(collectionRootPath, 'utf8');
  return collectionBruToJson(content);
};

const getFolderRoot = (dir) => {
  const folderRootPath = path.join(dir, 'folder.bru');
  const exists = fs.existsSync(folderRootPath);
  if (!exists) {
    return {};
  }

  const content = fs.readFileSync(folderRootPath, 'utf8');
  return collectionBruToJson(content);
};

const getJsSandboxRuntime = (sandbox) => {
  return sandbox === 'safe' ? 'quickjs' : 'vm2';
};

const builder = async (yargs) => {
  yargs
    .option('r', {
      describe: 'Indicates a recursive run',
      type: 'boolean',
      default: false
    })
    .option('cacert', {
      type: 'string',
      description: 'CA certificate to verify peer against'
    })
    .option('ignore-truststore', {
      type: 'boolean',
      default: false,
      description:
        'The specified custom CA certificate (--cacert) will be used exclusively and the default truststore is ignored, if this option is specified. Evaluated in combination with "--cacert" only.'
    })
    .option('disable-cookies', {
      type: 'boolean',
      default: false,
      description: 'Automatically save and sent cookies with requests'
    })
    .option('env', {
      describe: 'Environment variables',
      type: 'string'
    })
    .option('env-var', {
      describe: 'Overwrite a single environment variable, multiple usages possible',
      type: 'string'
    })
    .option('sandbox', {
      describe: 'Javscript sandbox to use; available sandboxes are "developer" (default) or "safe"',
      default: 'developer',
      type: 'string'
    })
    .option('output', {
      alias: 'o',
      describe: 'Path to write file results to',
      type: 'string'
    })
    .option('format', {
      alias: 'f',
      describe: 'Format of the file results; available formats are "json" (default), "junit" or "html"',
      default: 'json',
      type: 'string'
    })
    .option('reporter-json', {
      describe: 'Path to write json file results to',
      type: 'string'
    })
    .option('reporter-junit', {
      describe: 'Path to write junit file results to',
      type: 'string'
    })
    .option('reporter-html', {
      describe: 'Path to write html file results to',
      type: 'string'
    })
    .option('insecure', {
      type: 'boolean',
      description: 'Allow insecure server connections'
    })
    .option('tests-only', {
      type: 'boolean',
      description: 'Only run requests that have a test or active assertion'
    })
    .option('bail', {
      type: 'boolean',
      description: 'Stop execution after a failure of a request, test, or assertion'
    })
<<<<<<< HEAD
    .option('reporter-skip-all-headers', {
      type: 'boolean',
      description: 'Omit headers from the reporter output',
      default: false
    })
    .option('reporter-skip-headers', {
      type: 'array',
      description: 'Skip specific headers from the reporter output',
      default: []
=======
    .option('client-cert-config', {
      type: 'string',
      description: 'Path to the Client certificate config file used for securing the connection in the request'
>>>>>>> 3a29e2e3
    })

    .example('$0 run request.bru', 'Run a request')
    .example('$0 run request.bru --env local', 'Run a request with the environment set to local')
    .example('$0 run folder', 'Run all requests in a folder')
    .example('$0 run folder -r', 'Run all requests in a folder recursively')
    .example('$0 run --reporter-skip-all-headers', 'Run all requests in a folder recursively with omitted headers from the reporter output')
    .example(
      '$0 run --reporter-skip-headers "Authorization"',
      'Run all requests in a folder recursively with skipped headers from the reporter output'
    )
    .example(
      '$0 run request.bru --env local --env-var secret=xxx',
      'Run a request with the environment set to local and overwrite the variable secret with value xxx'
    )
    .example(
      '$0 run request.bru --output results.json',
      'Run a request and write the results to results.json in the current directory'
    )
    .example(
      '$0 run request.bru --output results.xml --format junit',
      'Run a request and write the results to results.xml in junit format in the current directory'
    )
    .example(
      '$0 run request.bru --output results.html --format html',
      'Run a request and write the results to results.html in html format in the current directory'
    )
    .example(
      '$0 run request.bru --reporter-junit results.xml --reporter-html results.html',
      'Run a request and write the results to results.html in html format and results.xml in junit format in the current directory'
    )

    .example('$0 run request.bru --tests-only', 'Run all requests that have a test')
    .example(
      '$0 run request.bru --cacert myCustomCA.pem',
      'Use a custom CA certificate in combination with the default truststore when validating the peer of this request.'
    )
    .example(
      '$0 run folder --cacert myCustomCA.pem --ignore-truststore',
      'Use a custom CA certificate exclusively when validating the peers of the requests in the specified folder.'
    )
    .example('$0 run --client-cert-config client-cert-config.json', 'Run a request with Client certificate configurations');
};

const handler = async function (argv) {
  try {
    let {
      filename,
      cacert,
      ignoreTruststore,
      disableCookies,
      env,
      envVar,
      insecure,
      r: recursive,
      output: outputPath,
      format,
      reporterJson,
      reporterJunit,
      reporterHtml,
      sandbox,
      testsOnly,
      bail,
<<<<<<< HEAD
      reporterSkipAllHeaders,
      reporterSkipHeaders
=======
      clientCertConfig
>>>>>>> 3a29e2e3
    } = argv;
    const collectionPath = process.cwd();

    // todo
    // right now, bru must be run from the root of the collection
    // will add support in the future to run it from anywhere inside the collection
    const brunoJsonPath = path.join(collectionPath, 'bruno.json');
    const brunoJsonExists = await exists(brunoJsonPath);
    if (!brunoJsonExists) {
      console.error(chalk.red(`You can run only at the root of a collection`));
      process.exit(constants.EXIT_STATUS.ERROR_NOT_IN_COLLECTION);
    }

    const brunoConfigFile = fs.readFileSync(brunoJsonPath, 'utf8');
    const brunoConfig = JSON.parse(brunoConfigFile);
    const collectionRoot = getCollectionRoot(collectionPath);

    if (clientCertConfig) {
      try {
        const clientCertConfigExists = await exists(clientCertConfig);
        if (!clientCertConfigExists) {
          console.error(chalk.red(`Client Certificate Config file "${clientCertConfig}" does not exist.`));
          process.exit(constants.EXIT_STATUS.ERROR_FILE_NOT_FOUND);
        }

        const clientCertConfigFileContent = fs.readFileSync(clientCertConfig, 'utf8');
        let clientCertConfigJson;

        try {
          clientCertConfigJson = JSON.parse(clientCertConfigFileContent);
        } catch (err) {
          console.error(chalk.red(`Failed to parse Client Certificate Config JSON: ${err.message}`));
          process.exit(constants.EXIT_STATUS.ERROR_INVALID_JSON);
        }

        if (clientCertConfigJson?.enabled && Array.isArray(clientCertConfigJson?.certs)) {
          if (brunoConfig.clientCertificates) {
            brunoConfig.clientCertificates.certs.push(...clientCertConfigJson.certs);
          } else {
            brunoConfig.clientCertificates = { certs: clientCertConfigJson.certs };
          }
          console.log(chalk.green(`Client certificates has been added`));
        } else {
          console.warn(chalk.yellow(`Client certificate configuration is enabled, but it either contains no valid "certs" array or the added configuration has been set to false`));
        }
      } catch (err) {
        console.error(chalk.red(`Unexpected error: ${err.message}`));
        process.exit(constants.EXIT_STATUS.ERROR_UNKNOWN);
      }
    }


    if (filename && filename.length) {
      const pathExists = await exists(filename);
      if (!pathExists) {
        console.error(chalk.red(`File or directory ${filename} does not exist`));
        process.exit(constants.EXIT_STATUS.ERROR_FILE_NOT_FOUND);
      }
    } else {
      filename = './';
      recursive = true;
    }

    const runtimeVariables = {};
    let envVars = {};

    if (env) {
      const envFile = path.join(collectionPath, 'environments', `${env}.bru`);
      const envPathExists = await exists(envFile);

      if (!envPathExists) {
        console.error(chalk.red(`Environment file not found: `) + chalk.dim(`environments/${env}.bru`));
        process.exit(constants.EXIT_STATUS.ERROR_ENV_NOT_FOUND);
      }

      const envBruContent = fs.readFileSync(envFile, 'utf8');
      const envJson = bruToEnvJson(envBruContent);
      envVars = getEnvVars(envJson);
      envVars.__name__ = env;
    }

    if (envVar) {
      let processVars;
      if (typeof envVar === 'string') {
        processVars = [envVar];
      } else if (typeof envVar === 'object' && Array.isArray(envVar)) {
        processVars = envVar;
      } else {
        console.error(chalk.red(`overridable environment variables not parsable: use name=value`));
        process.exit(constants.EXIT_STATUS.ERROR_MALFORMED_ENV_OVERRIDE);
      }
      if (processVars && Array.isArray(processVars)) {
        for (const value of processVars.values()) {
          // split the string at the first equals sign
          const match = value.match(/^([^=]+)=(.*)$/);
          if (!match) {
            console.error(
              chalk.red(`Overridable environment variable not correct: use name=value - presented: `) +
                chalk.dim(`${value}`)
            );
            process.exit(constants.EXIT_STATUS.ERROR_INCORRECT_ENV_OVERRIDE);
          }
          envVars[match[1]] = match[2];
        }
      }
    }

    const options = getOptions();
    if (bail) {
      options['bail'] = true;
    }
    if (insecure) {
      options['insecure'] = true;
    }
    if (disableCookies) {
      options['disableCookies'] = true;
    }
    if (cacert && cacert.length) {
      if (insecure) {
        console.error(chalk.red(`Ignoring the cacert option since insecure connections are enabled`));
      } else {
        const pathExists = await exists(cacert);
        if (pathExists) {
          options['cacert'] = cacert;
        } else {
          console.error(chalk.red(`Cacert File ${cacert} does not exist`));
        }
      }
    }
    options['ignoreTruststore'] = ignoreTruststore;

    if (['json', 'junit', 'html'].indexOf(format) === -1) {
      console.error(chalk.red(`Format must be one of "json", "junit or "html"`));
      process.exit(constants.EXIT_STATUS.ERROR_INCORRECT_OUTPUT_FORMAT);
    }

    let formats = {};

    // Maintains back compat with --format and --output
    if (outputPath && outputPath.length) {
      formats[format] = outputPath;
    }

    if (reporterHtml && reporterHtml.length) {
      formats['html'] = reporterHtml;
    }

    if (reporterJson && reporterJson.length) {
      formats['json'] = reporterJson;
    }

    if (reporterJunit && reporterJunit.length) {
      formats['junit'] = reporterJunit;
    }

    // load .env file at root of collection if it exists
    const dotEnvPath = path.join(collectionPath, '.env');
    const dotEnvExists = await exists(dotEnvPath);
    const processEnvVars = {
      ...process.env
    };
    if (dotEnvExists) {
      const content = fs.readFileSync(dotEnvPath, 'utf8');
      const jsonData = dotenvToJson(content);

      forOwn(jsonData, (value, key) => {
        processEnvVars[key] = value;
      });
    }

    const _isFile = isFile(filename);
    let results = [];

    let bruJsons = [];

    if (_isFile) {
      console.log(chalk.yellow('Running Request \n'));
      const bruContent = fs.readFileSync(filename, 'utf8');
      const bruJson = bruToJson(bruContent);
      bruJsons.push({
        bruFilepath: filename,
        bruJson
      });
    }

    const _isDirectory = isDirectory(filename);
    if (_isDirectory) {
      if (!recursive) {
        console.log(chalk.yellow('Running Folder \n'));
        const files = fs.readdirSync(filename);
        const bruFiles = files.filter((file) => !['folder.bru'].includes(file) && file.endsWith('.bru'));

        for (const bruFile of bruFiles) {
          const bruFilepath = path.join(filename, bruFile);
          const bruContent = fs.readFileSync(bruFilepath, 'utf8');
          const bruJson = bruToJson(bruContent);
          const requestHasTests = bruJson.request?.tests;
          const requestHasActiveAsserts = bruJson.request?.assertions.some((x) => x.enabled) || false;
          if (testsOnly) {
            if (requestHasTests || requestHasActiveAsserts) {
              bruJsons.push({
                bruFilepath,
                bruJson
              });
            }
          } else {
            bruJsons.push({
              bruFilepath,
              bruJson
            });
          }
        }
        bruJsons.sort((a, b) => {
          const aSequence = a.bruJson.seq || 0;
          const bSequence = b.bruJson.seq || 0;
          return aSequence - bSequence;
        });
      } else {
        console.log(chalk.yellow('Running Folder Recursively \n'));

        bruJsons = getBruFilesRecursively(filename, testsOnly);
      }
    }

    const runtime = getJsSandboxRuntime(sandbox);
    let currentRequestIndex = 0;
    let nJumps = 0; // count the number of jumps to avoid infinite loops
    while (currentRequestIndex < bruJsons.length) {
      const iter = bruJsons[currentRequestIndex];
      const { bruFilepath, bruJson } = iter;

      const start = process.hrtime();
      const result = await runSingleRequest(
        bruFilepath,
        bruJson,
        collectionPath,
        runtimeVariables,
        envVars,
        processEnvVars,
        brunoConfig,
        collectionRoot,
        runtime
      );

      results.push({
        ...result,
        runtime: process.hrtime(start)[0] + process.hrtime(start)[1] / 1e9,
        suitename: bruFilepath.replace('.bru', '')
      });

      if (reporterSkipAllHeaders) {
        results.forEach((result) => {
          result.request.headers = {};
          result.response.headers = {};
        });
      }

      const deleteHeaderIfExists = (headers, header) => {
        if (headers && headers[header]) {
          delete headers[header];
        }
      };

      if (reporterSkipHeaders?.length) {
        results.forEach((result) => {
          if (result.request?.headers) {
            reporterSkipHeaders.forEach((header) => {
              deleteHeaderIfExists(result.request.headers, header);
            });
          }
          if (result.response?.headers) {
            reporterSkipHeaders.forEach((header) => {
              deleteHeaderIfExists(result.response.headers, header);
            });
          }
        });
      }


      // bail if option is set and there is a failure
      if (bail) {
        const requestFailure = result?.error;
        const testFailure = result?.testResults?.find((iter) => iter.status === 'fail');
        const assertionFailure = result?.assertionResults?.find((iter) => iter.status === 'fail');
        if (requestFailure || testFailure || assertionFailure) {
          break;
        }
      }

      // determine next request
      const nextRequestName = result?.nextRequestName;
      if (nextRequestName !== undefined) {
        nJumps++;
        if (nJumps > 10000) {
          console.error(chalk.red(`Too many jumps, possible infinite loop`));
          process.exit(constants.EXIT_STATUS.ERROR_INFINTE_LOOP);
        }
        if (nextRequestName === null) {
          break;
        }
        const nextRequestIdx = bruJsons.findIndex((iter) => iter.bruJson.name === nextRequestName);
        if (nextRequestIdx >= 0) {
          currentRequestIndex = nextRequestIdx;
        } else {
          console.error("Could not find request with name '" + nextRequestName + "'");
          currentRequestIndex++;
        }
      } else {
        currentRequestIndex++;
      }
    }

    const summary = printRunSummary(results);
    const totalTime = results.reduce((acc, res) => acc + res.response.responseTime, 0);
    console.log(chalk.dim(chalk.grey(`Ran all requests - ${totalTime} ms`)));

    const formatKeys = Object.keys(formats);
    if (formatKeys && formatKeys.length > 0) {
      const outputJson = {
        summary,
        results
      };

      const reporters = {
        'json': (path) => fs.writeFileSync(path, JSON.stringify(outputJson, null, 2)),
        'junit': (path) => makeJUnitOutput(results, path),
        'html': (path) => makeHtmlOutput(outputJson, path),
      }

      for (const formatter of Object.keys(formats))
      {
        const reportPath = formats[formatter];
        const reporter = reporters[formatter];

        // Skip formatters lacking an output path.
        if (!reportPath || reportPath.length === 0) {
          continue;
        }

        const outputDir = path.dirname(reportPath);
        const outputDirExists = await exists(outputDir);
        if (!outputDirExists) {
          console.error(chalk.red(`Output directory ${outputDir} does not exist`));
          process.exit(constants.EXIT_STATUS.ERROR_MISSING_OUTPUT_DIR);
        }

        if (!reporter) {
          console.error(chalk.red(`Reporter ${formatter} does not exist`));
          process.exit(constants.EXIT_STATUS.ERROR_INCORRECT_OUTPUT_FORMAT);
        }

        reporter(reportPath);

        console.log(chalk.dim(chalk.grey(`Wrote ${formatter} results to ${reportPath}`)));
      }
    }

    if (summary.failedAssertions + summary.failedTests + summary.failedRequests > 0) {
      process.exit(constants.EXIT_STATUS.ERROR_FAILED_COLLECTION);
    }
  } catch (err) {
    console.log('Something went wrong');
    console.error(chalk.red(err.message));
    process.exit(constants.EXIT_STATUS.ERROR_GENERIC);
  }
};

module.exports = {
  command,
  desc,
  builder,
  handler,
  printRunSummary
};<|MERGE_RESOLUTION|>--- conflicted
+++ resolved
@@ -264,7 +264,6 @@
       type: 'boolean',
       description: 'Stop execution after a failure of a request, test, or assertion'
     })
-<<<<<<< HEAD
     .option('reporter-skip-all-headers', {
       type: 'boolean',
       description: 'Omit headers from the reporter output',
@@ -274,11 +273,10 @@
       type: 'array',
       description: 'Skip specific headers from the reporter output',
       default: []
-=======
+    })
     .option('client-cert-config', {
       type: 'string',
       description: 'Path to the Client certificate config file used for securing the connection in the request'
->>>>>>> 3a29e2e3
     })
 
     .example('$0 run request.bru', 'Run a request')
@@ -342,12 +340,9 @@
       sandbox,
       testsOnly,
       bail,
-<<<<<<< HEAD
       reporterSkipAllHeaders,
-      reporterSkipHeaders
-=======
+      reporterSkipHeaders,
       clientCertConfig
->>>>>>> 3a29e2e3
     } = argv;
     const collectionPath = process.cwd();
 
