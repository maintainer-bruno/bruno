const { marshallToVm } = require('../utils');

const addBruShimToContext = (vm, bru) => {
  const bruObject = vm.newObject();

  let cwd = vm.newFunction('cwd', function () {
    return marshallToVm(bru.cwd(), vm);
  });
  vm.setProp(bruObject, 'cwd', cwd);
  cwd.dispose();

  let getEnvName = vm.newFunction('getEnvName', function () {
    return marshallToVm(bru.getEnvName(), vm);
  });
  vm.setProp(bruObject, 'getEnvName', getEnvName);
  getEnvName.dispose();

  let getProcessEnv = vm.newFunction('getProcessEnv', function (key) {
    return marshallToVm(bru.getProcessEnv(vm.dump(key)), vm);
  });
  vm.setProp(bruObject, 'getProcessEnv', getProcessEnv);
  getProcessEnv.dispose();

  let hasEnvVar = vm.newFunction('hasEnvVar', function (key) {
    return marshallToVm(bru.hasEnvVar(vm.dump(key)), vm);
  });
  vm.setProp(bruObject, 'hasEnvVar', hasEnvVar);
  hasEnvVar.dispose();

  let getEnvVar = vm.newFunction('getEnvVar', function (key) {
    return marshallToVm(bru.getEnvVar(vm.dump(key)), vm);
  });
  vm.setProp(bruObject, 'getEnvVar', getEnvVar);
  getEnvVar.dispose();

  let setEnvVar = vm.newFunction('setEnvVar', function (key, value) {
    bru.setEnvVar(vm.dump(key), vm.dump(value));
  });
  vm.setProp(bruObject, 'setEnvVar', setEnvVar);
  setEnvVar.dispose();

<<<<<<< HEAD
  let getGlobalEnvVar = vm.newFunction('getGlobalEnvVar', function (key) {
    return marshallToVm(bru.getGlobalEnvVar(vm.dump(key)), vm);
  });
  vm.setProp(bruObject, 'getGlobalEnvVar', getGlobalEnvVar);
  getGlobalEnvVar.dispose();

  let setGlobalEnvVar = vm.newFunction('setGlobalEnvVar', function (key, value) {
    bru.setGlobalEnvVar(vm.dump(key), vm.dump(value));
  });
  vm.setProp(bruObject, 'setGlobalEnvVar', setGlobalEnvVar);
  setGlobalEnvVar.dispose();
=======
  let hasVar = vm.newFunction('hasVar', function (key) {
    return marshallToVm(bru.hasVar(vm.dump(key)), vm);
  });
  vm.setProp(bruObject, 'hasVar', hasVar);
  hasVar.dispose();
>>>>>>> 4e8e2e87

  let getVar = vm.newFunction('getVar', function (key) {
    return marshallToVm(bru.getVar(vm.dump(key)), vm);
  });
  vm.setProp(bruObject, 'getVar', getVar);
  getVar.dispose();

  let setVar = vm.newFunction('setVar', function (key, value) {
    bru.setVar(vm.dump(key), vm.dump(value));
  });
  vm.setProp(bruObject, 'setVar', setVar);
  setVar.dispose();

  let deleteVar = vm.newFunction('deleteVar', function (key) {
    bru.deleteVar(vm.dump(key));
  });
  vm.setProp(bruObject, 'deleteVar', deleteVar);
  deleteVar.dispose();

  let deleteAllVars = vm.newFunction('deleteAllVars', function () {
    bru.deleteAllVars();
  });
  vm.setProp(bruObject, 'deleteAllVars', deleteAllVars);
  deleteAllVars.dispose();

  let setNextRequest = vm.newFunction('setNextRequest', function (nextRequest) {
    bru.setNextRequest(vm.dump(nextRequest));
  });
  vm.setProp(bruObject, 'setNextRequest', setNextRequest);
  setNextRequest.dispose();

  let visualize = vm.newFunction('visualize', function (htmlString) {
    bru.visualize(vm.dump(htmlString));
  });
  vm.setProp(bruObject, 'visualize', visualize);
  visualize.dispose();

  let getSecretVar = vm.newFunction('getSecretVar', function (key) {
    return marshallToVm(bru.getSecretVar(vm.dump(key)), vm);
  });
  vm.setProp(bruObject, 'getSecretVar', getSecretVar);
  getSecretVar.dispose();

  let getRequestVar = vm.newFunction('getRequestVar', function (key) {
    return marshallToVm(bru.getRequestVar(vm.dump(key)), vm);
  });
  vm.setProp(bruObject, 'getRequestVar', getRequestVar);
  getRequestVar.dispose();

  let getFolderVar = vm.newFunction('getFolderVar', function (key) {
    return marshallToVm(bru.getFolderVar(vm.dump(key)), vm);
  });
  vm.setProp(bruObject, 'getFolderVar', getFolderVar);
  getFolderVar.dispose();

  let getCollectionVar = vm.newFunction('getCollectionVar', function (key) {
    return marshallToVm(bru.getCollectionVar(vm.dump(key)), vm);
  });
  vm.setProp(bruObject, 'getCollectionVar', getCollectionVar);
  getCollectionVar.dispose();

  const sleep = vm.newFunction('sleep', (timer) => {
    const t = vm.getString(timer);
    const promise = vm.newPromise();
    setTimeout(() => {
      promise.resolve(vm.newString('slept'));
    }, t);
    promise.settled.then(vm.runtime.executePendingJobs);
    return promise.handle;
  });
  sleep.consume((handle) => vm.setProp(bruObject, 'sleep', handle));

  vm.setProp(vm.global, 'bru', bruObject);
  bruObject.dispose();
};

module.exports = addBruShimToContext;<|MERGE_RESOLUTION|>--- conflicted
+++ resolved
@@ -39,7 +39,6 @@
   vm.setProp(bruObject, 'setEnvVar', setEnvVar);
   setEnvVar.dispose();
 
-<<<<<<< HEAD
   let getGlobalEnvVar = vm.newFunction('getGlobalEnvVar', function (key) {
     return marshallToVm(bru.getGlobalEnvVar(vm.dump(key)), vm);
   });
@@ -51,13 +50,12 @@
   });
   vm.setProp(bruObject, 'setGlobalEnvVar', setGlobalEnvVar);
   setGlobalEnvVar.dispose();
-=======
+
   let hasVar = vm.newFunction('hasVar', function (key) {
     return marshallToVm(bru.hasVar(vm.dump(key)), vm);
   });
   vm.setProp(bruObject, 'hasVar', hasVar);
   hasVar.dispose();
->>>>>>> 4e8e2e87
 
   let getVar = vm.newFunction('getVar', function (key) {
     return marshallToVm(bru.getVar(vm.dump(key)), vm);
