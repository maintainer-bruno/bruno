--- conflicted
+++ resolved
@@ -1,11 +1,5 @@
-<<<<<<< HEAD
 const { get, each, filter, find, compact } = require('lodash');
-const fs = require('fs');
-const os = require('os');
-=======
 const { get, each, filter } = require('lodash');
-var JSONbig = require('json-bigint');
->>>>>>> 6323b54c
 const decomment = require('decomment');
 const crypto = require('node:crypto');
 const { mergeHeaders, mergeScripts, mergeVars, getTreePathFromCollectionToItem } = require('../utils/collection');
