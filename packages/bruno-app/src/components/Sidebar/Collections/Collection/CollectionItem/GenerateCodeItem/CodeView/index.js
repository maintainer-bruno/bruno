--- conflicted
+++ resolved
@@ -55,13 +55,9 @@
           font={get(preferences, 'font.codeFont', 'default')}
           fontSize={get(preferences, 'font.codeFontSize')}
           theme={displayedTheme}
-<<<<<<< HEAD
-          mode={lang}
-          showHintsFor={['variables']}
-=======
           mode={language.language}
           enableVariableHighlighting={true}
->>>>>>> 999e3e5b
+          showHintsFor={['variables']}
         />
       </div>
     </StyledWrapper>
