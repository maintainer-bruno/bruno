const { get, each, filter, find, compact } = require('lodash');
const fs = require('fs');
<<<<<<< HEAD
=======
const os = require('os');
var JSONbig = require('json-bigint');
>>>>>>> 57d86eb1
const decomment = require('decomment');
const crypto = require('node:crypto');

const mergeHeaders = (collection, request, requestTreePath) => {
  let headers = new Map();

  let collectionHeaders = get(collection, 'root.request.headers', []);
  collectionHeaders.forEach((header) => {
    if (header.enabled) {
      headers.set(header.name, header.value);
    }
  });

  for (let i of requestTreePath) {
    if (i.type === 'folder') {
      let _headers = get(i, 'root.request.headers', []);
      _headers.forEach((header) => {
        if (header.enabled) {
          headers.set(header.name, header.value);
        }
      });
    } else {
      const _headers = i?.draft ? get(i, 'draft.request.headers', []) : get(i, 'request.headers', []);
      _headers.forEach((header) => {
        if (header.enabled) {
          headers.set(header.name, header.value);
        }
      });
    }
  }

  request.headers = Array.from(headers, ([name, value]) => ({ name, value, enabled: true }));
};

const mergeVars = (collection, request, requestTreePath) => {
  let reqVars = new Map();
  let collectionRequestVars = get(collection, 'root.request.vars.req', []);
  let collectionVariables = {};
  collectionRequestVars.forEach((_var) => {
    if (_var.enabled) {
      reqVars.set(_var.name, _var.value);
      collectionVariables[_var.name] = _var.value;
    }
  });
  let folderVariables = {};
  let requestVariables = {};
  for (let i of requestTreePath) {
    if (i.type === 'folder') {
      let vars = get(i, 'root.request.vars.req', []);
      vars.forEach((_var) => {
        if (_var.enabled) {
          reqVars.set(_var.name, _var.value);
          folderVariables[_var.name] = _var.value;
        }
      });
    } else {
      const vars = i?.draft ? get(i, 'draft.request.vars.req', []) : get(i, 'request.vars.req', []);
      vars.forEach((_var) => {
        if (_var.enabled) {
          reqVars.set(_var.name, _var.value);
          requestVariables[_var.name] = _var.value;
        }
      });
    }
  }

  request.collectionVariables = collectionVariables;
  request.folderVariables = folderVariables;
  request.requestVariables = requestVariables;

  if(request?.vars) {
    request.vars.req = Array.from(reqVars, ([name, value]) => ({
      name,
      value,
      enabled: true,
      type: 'request'
    }));
  }

  let resVars = new Map();
  let collectionResponseVars = get(collection, 'root.request.vars.res', []);
  collectionResponseVars.forEach((_var) => {
    if (_var.enabled) {
      resVars.set(_var.name, _var.value);
    }
  });
  for (let i of requestTreePath) {
    if (i.type === 'folder') {
      let vars = get(i, 'root.request.vars.res', []);
      vars.forEach((_var) => {
        if (_var.enabled) {
          resVars.set(_var.name, _var.value);
        }
      });
    } else {
      const vars = i?.draft ? get(i, 'draft.request.vars.res', []) : get(i, 'request.vars.res', []);
      vars.forEach((_var) => {
        if (_var.enabled) {
          resVars.set(_var.name, _var.value);
        }
      });
    }
  }

  if(request?.vars) {
    request.vars.res = Array.from(resVars, ([name, value]) => ({
      name,
      value,
      enabled: true,
      type: 'response'
    }));
  }
};

const mergeScripts = (collection, request, requestTreePath, scriptFlow) => {
  let collectionPreReqScript = get(collection, 'root.request.script.req', '');
  let collectionPostResScript = get(collection, 'root.request.script.res', '');
  let collectionTests = get(collection, 'root.request.tests', '');

  let combinedPreReqScript = [];
  let combinedPostResScript = [];
  let combinedTests = [];
  for (let i of requestTreePath) {
    if (i.type === 'folder') {
      let preReqScript = get(i, 'root.request.script.req', '');
      if (preReqScript && preReqScript.trim() !== '') {
        combinedPreReqScript.push(preReqScript);
      }

      let postResScript = get(i, 'root.request.script.res', '');
      if (postResScript && postResScript.trim() !== '') {
        combinedPostResScript.push(postResScript);
      }

      let tests = get(i, 'root.request.tests', '');
      if (tests && tests?.trim?.() !== '') {
        combinedTests.push(tests);
      }
    }
  }

  request.script.req = compact([collectionPreReqScript, ...combinedPreReqScript, request?.script?.req || '']).join(os.EOL);

  if (scriptFlow === 'sequential') {
    request.script.res = compact([collectionPostResScript, ...combinedPostResScript, request?.script?.res || '']).join(os.EOL);
  } else {
    request.script.res = compact([request?.script?.res || '', ...combinedPostResScript.reverse(), collectionPostResScript]).join(os.EOL);
  }

  if (scriptFlow === 'sequential') {
    request.tests = compact([collectionTests, ...combinedTests, request?.tests || '']).join(os.EOL);
  } else {
    request.tests = compact([request?.tests || '', ...combinedTests.reverse(), collectionTests]).join(os.EOL);
  }
};

const findItem = (items = [], pathname) => {
  return find(items, (i) => i.pathname === pathname);
};

const findItemInCollection = (collection, pathname) => {
  let flattenedItems = flattenItems(collection.items);

  return findItem(flattenedItems, pathname);
};

const findParentItemInCollection = (collection, pathname) => {
  let flattenedItems = flattenItems(collection.items);

  return find(flattenedItems, (item) => {
    return item.items && find(item.items, (i) => i.pathname === pathname);
  });
};

const flattenItems = (items = []) => {
  const flattenedItems = [];

  const flatten = (itms, flattened) => {
    each(itms, (i) => {
      flattened.push(i);

      if (i.items && i.items.length) {
        flatten(i.items, flattened);
      }
    });
  };

  flatten(items, flattenedItems);

  return flattenedItems;
};

const getTreePathFromCollectionToItem = (collection, _item) => {
  let path = [];
  let item = findItemInCollection(collection, _item.pathname);
  while (item) {
    path.unshift(item);
    item = findParentItemInCollection(collection, item.pathname);
  }
  return path;
};

const prepareRequest = (item = {}, collection = {}) => {
  const request = item?.request;
  const brunoConfig = get(collection, 'brunoConfig', {});
  const headers = {};
  let contentTypeDefined = false;

  const scriptFlow = brunoConfig?.scripts?.flow ?? 'sandwich';
  const requestTreePath = getTreePathFromCollectionToItem(collection, item);
  if (requestTreePath && requestTreePath.length > 0) {
    mergeHeaders(collection, request, requestTreePath);
    mergeScripts(collection, request, requestTreePath, scriptFlow);
    mergeVars(collection, request, requestTreePath);
  }

  each(get(request, 'headers', []), (h) => {
    if (h.enabled) {
      headers[h.name] = h.value;
      if (h.name.toLowerCase() === 'content-type') {
        contentTypeDefined = true;
      }
    }
  });

  let axiosRequest = {
    method: request.method,
    url: request.url,
    headers: headers,
    pathParams: request?.params?.filter((param) => param.type === 'path'),
    responseType: 'arraybuffer'
  };

  const collectionAuth = get(collection, 'root.request.auth');
  if (collectionAuth && request.auth.mode === 'inherit') {
    if (collectionAuth.mode === 'basic') {
      axiosRequest.auth = {
        username: get(collectionAuth, 'basic.username'),
        password: get(collectionAuth, 'basic.password')
      };
    }

    if (collectionAuth.mode === 'bearer') {
      axiosRequest.headers['Authorization'] = `Bearer ${get(collectionAuth, 'bearer.token')}`;
    }
  }

  if (request.auth) {
    if (request.auth.mode === 'basic') {
      axiosRequest.auth = {
        username: get(request, 'auth.basic.username'),
        password: get(request, 'auth.basic.password')
      };
    }

    if (request.auth.mode === 'awsv4') {
      axiosRequest.awsv4config = {
        accessKeyId: get(request, 'auth.awsv4.accessKeyId'),
        secretAccessKey: get(request, 'auth.awsv4.secretAccessKey'),
        sessionToken: get(request, 'auth.awsv4.sessionToken'),
        service: get(request, 'auth.awsv4.service'),
        region: get(request, 'auth.awsv4.region'),
        profileName: get(request, 'auth.awsv4.profileName')
      };
    }

    if (request.auth.mode === 'bearer') {
      axiosRequest.headers['Authorization'] = `Bearer ${get(request, 'auth.bearer.token')}`;
    }

    if (request.auth.mode === 'wsse') {
      const username = get(request, 'auth.wsse.username', '');
      const password = get(request, 'auth.wsse.password', '');

      const ts = new Date().toISOString();
      const nonce = crypto.randomBytes(16).toString('hex');

      // Create the password digest using SHA-1 as required for WSSE
      const hash = crypto.createHash('sha1');
      hash.update(nonce + ts + password);
      const digest = Buffer.from(hash.digest('hex').toString('utf8')).toString('base64');

      // Construct the WSSE header
      axiosRequest.headers[
        'X-WSSE'
      ] = `UsernameToken Username="${username}", PasswordDigest="${digest}", Nonce="${nonce}", Created="${ts}"`;
    }
  }

  request.body = request.body || {};

  if (request.body.mode === 'json') {
    if (!contentTypeDefined) {
      axiosRequest.headers['content-type'] = 'application/json';
    }
    try {
      axiosRequest.data = decomment(request?.body?.json);
    } catch (error) {
      axiosRequest.data = request?.body?.json;
    }
  }

  if (request.body.mode === 'text') {
    if (!contentTypeDefined) {
      axiosRequest.headers['content-type'] = 'text/plain';
    }
    axiosRequest.data = request.body.text;
  }

  if (request.body.mode === 'xml') {
    if (!contentTypeDefined) {
      axiosRequest.headers['content-type'] = 'text/xml';
    }
    axiosRequest.data = request.body.xml;
  }

  if (request.body.mode === 'sparql') {
    if (!contentTypeDefined) {
      axiosRequest.headers['content-type'] = 'application/sparql-query';
    }
    axiosRequest.data = request.body.sparql;
  }

  if (request.body.mode === 'formUrlEncoded') {
    axiosRequest.headers['content-type'] = 'application/x-www-form-urlencoded';
    const params = {};
    const enabledParams = filter(request.body.formUrlEncoded, (p) => p.enabled);
    each(enabledParams, (p) => (params[p.name] = p.value));
    axiosRequest.data = params;
  }

  if (request.body.mode === 'multipartForm') {
    axiosRequest.headers['content-type'] = 'multipart/form-data';
    const params = {};
    const enabledParams = filter(request.body.multipartForm, (p) => p.enabled);
    each(enabledParams, (p) => (params[p.name] = p.value));
    axiosRequest.data = params;
  }

  if (request.body.mode === 'graphql') {
    const graphqlQuery = {
      query: get(request, 'body.graphql.query'),
      variables: JSON.parse(decomment(get(request, 'body.graphql.variables') || '{}'))
    };
    if (!contentTypeDefined) {
      axiosRequest.headers['content-type'] = 'application/json';
    }
    axiosRequest.data = graphqlQuery;
  }

  if (request.script) {
    axiosRequest.script = request.script;
  }

  if (request.tests) {
    axiosRequest.tests = request.tests;
  }

  axiosRequest.vars = request.vars;
  axiosRequest.collectionVariables = request.collectionVariables;
  axiosRequest.folderVariables = request.folderVariables;
  axiosRequest.requestVariables = request.requestVariables;

  return axiosRequest;
};

module.exports = prepareRequest;<|MERGE_RESOLUTION|>--- conflicted
+++ resolved
@@ -1,10 +1,6 @@
 const { get, each, filter, find, compact } = require('lodash');
 const fs = require('fs');
-<<<<<<< HEAD
-=======
 const os = require('os');
-var JSONbig = require('json-bigint');
->>>>>>> 57d86eb1
 const decomment = require('decomment');
 const crypto = require('node:crypto');
 
