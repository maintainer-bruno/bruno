--- conflicted
+++ resolved
@@ -74,28 +74,25 @@
           <div
             className="dropdown-item"
             onClick={() => {
-<<<<<<< HEAD
               dropdownTippyRef?.current?.hide();
               onModeChange('inherit');
             }}
           >
             Inherit
-=======
-              dropdownTippyRef.current.hide();
+          </div>
+          <div
+            className="dropdown-item"
+            onClick={() => {
+              dropdownTippyRef?.current?.hide();
               onModeChange('oauth2');
             }}
           >
             OAuth 2.0
->>>>>>> dde6695a
           </div>
           <div
             className="dropdown-item"
             onClick={() => {
-<<<<<<< HEAD
               dropdownTippyRef?.current?.hide();
-=======
-              dropdownTippyRef.current.hide();
->>>>>>> dde6695a
               onModeChange('none');
             }}
           >
