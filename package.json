{
  "name": "usebruno",
  "private": true,
  "workspaces": [
    "packages/bruno-app",
    "packages/bruno-electron",
    "packages/bruno-cli",
    "packages/bruno-tauri",
    "packages/bruno-schema",
    "packages/bruno-query",
    "packages/bruno-js",
    "packages/bruno-lang",
    "packages/bruno-testbench",
    "packages/bruno-graphql-docs"
  ],
  "homepage": "https://usebruno.com",
  "devDependencies": {
    "@faker-js/faker": "^7.6.0",
    "@jest/globals": "^29.2.0",
    "@playwright/test": "^1.27.1",
    "husky": "^8.0.3",
    "jest": "^29.2.0",
    "pretty-quick": "^3.1.3",
    "randomstring": "^1.2.2",
    "ts-jest": "^29.0.5",
    "fs-extra": "^11.1.1"
  },
  "scripts": {
    "dev:web": "npm run dev --workspace=packages/bruno-app",
    "build:web": "npm run build --workspace=packages/bruno-app",
    "prettier:web": "npm run prettier --workspace=packages/bruno-app",
    "dev:electron": "npm run dev --workspace=packages/bruno-electron",
    "build:bruno-query": "npm run build --workspace=packages/bruno-query",
    "build:graphql-docs": "npm run build --workspace=packages/bruno-graphql-docs",
<<<<<<< HEAD
    "build:electron": "node ./scripts/build-electron.js",
=======
    "build:electron:mac": "./scripts/build-electron.sh mac",
    "build:electron:win": "./scripts/build-electron.sh win",
    "build:electron:linux": "./scripts/build-electron.sh linux",
    "build:electron:deb": "./scripts/build-electron.sh deb",
    "build:electron:rpm": "./scripts/build-electron.sh rpm",
    "build:electron:snap": "./scripts/build-electron.sh snap",
>>>>>>> 102f7a5e
    "test:e2e": "npx playwright test",
    "test:report": "npx playwright show-report",
    "prepare": "husky install"
  },
  "overrides": {
    "rollup": "3.2.5"
  }
}<|MERGE_RESOLUTION|>--- conflicted
+++ resolved
@@ -32,16 +32,13 @@
     "dev:electron": "npm run dev --workspace=packages/bruno-electron",
     "build:bruno-query": "npm run build --workspace=packages/bruno-query",
     "build:graphql-docs": "npm run build --workspace=packages/bruno-graphql-docs",
-<<<<<<< HEAD
     "build:electron": "node ./scripts/build-electron.js",
-=======
     "build:electron:mac": "./scripts/build-electron.sh mac",
     "build:electron:win": "./scripts/build-electron.sh win",
     "build:electron:linux": "./scripts/build-electron.sh linux",
     "build:electron:deb": "./scripts/build-electron.sh deb",
     "build:electron:rpm": "./scripts/build-electron.sh rpm",
     "build:electron:snap": "./scripts/build-electron.sh snap",
->>>>>>> 102f7a5e
     "test:e2e": "npx playwright test",
     "test:report": "npx playwright show-report",
     "prepare": "husky install"
